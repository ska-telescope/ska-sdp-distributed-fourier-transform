--- conflicted
+++ resolved
@@ -2,54 +2,36 @@
 # coding: utf-8
 import itertools
 import logging
-<<<<<<< HEAD
-import math
+import time
+
+import dask
+import numpy
 import sys
-=======
->>>>>>> 1464daa4
-import time
-
-import dask
 import dask.array
-import numpy
 from distributed import performance_report
+
 from matplotlib import pylab
 
 from src.fourier_transform.algorithm_parameters import DistributedFFT
 from src.fourier_transform.dask_wrapper import set_up_dask, tear_down_dask
 from src.fourier_transform.fourier_algorithm import (
-<<<<<<< HEAD
-    add_subgrid_contribution,
-    calculate_pswf,
-=======
     ifft,
     fft,
     prepare_facet,
     extract_subgrid,
     prepare_subgrid,
->>>>>>> 1464daa4
     extract_facet_contribution,
-    extract_subgrid,
-    fft,
+    add_subgrid_contribution,
     finish_facet,
-    generate_mask,
-    get_actual_work_terms,
-    ifft,
     make_subgrid_and_facet,
-    prepare_facet,
-    prepare_subgrid,
 )
 from src.fourier_transform.utils import (
-<<<<<<< HEAD
-    errors_facet_to_subgrid_2d,
-    errors_subgrid_to_facet_2d,
-=======
->>>>>>> 1464daa4
     plot_1,
     plot_2,
+    errors_facet_to_subgrid_2d,
     test_accuracy_facet_to_subgrid,
     test_accuracy_subgrid_to_facet,
-    whole,
+    errors_subgrid_to_facet_2d,
 )
 
 log = logging.getLogger("fourier-logger")
@@ -80,12 +62,6 @@
 
 
 def _generate_naf_naf(
-<<<<<<< HEAD
-    Fn, facet_off, nfacet, nsubgrid, subgrid_2, use_dask, xM_yN_size
-):
-    naf_naf = numpy.empty(
-        (nsubgrid, nsubgrid, nfacet, nfacet, xM_yN_size, xM_yN_size),
-=======
     subgrid_2, constants_class, use_dask
 ):
     naf_naf = numpy.empty(
@@ -97,24 +73,15 @@
             constants_class.xM_yN_size,
             constants_class.xM_yN_size,
         ),
->>>>>>> 1464daa4
         dtype=complex,
     )
     if use_dask:
         naf_naf = naf_naf.tolist()
-<<<<<<< HEAD
-    for i0, i1 in itertools.product(range(nsubgrid), range(nsubgrid)):
-        AF_AF = prepare_subgrid(
-            subgrid_2[i0][i1], xM_size, use_dask=use_dask, nout=1
-        )
-        for j0 in range(nfacet):
-=======
     for i0, i1 in itertools.product(range(constants_class.nsubgrid), range(constants_class.nsubgrid)):
         AF_AF = prepare_subgrid(
             subgrid_2[i0][i1], constants_class.xM_size, use_dask=use_dask, nout=1
         )
         for j0 in range(constants_class.nfacet):
->>>>>>> 1464daa4
             NAF_AF = extract_facet_contribution(
                 AF_AF,
                 constants_class.facet_off[j0],
@@ -147,11 +114,7 @@
     )
 
     BMNAF_BMNAF = numpy.empty(
-<<<<<<< HEAD
-        (nfacet, nfacet, yB_size, yB_size), dtype=complex
-=======
         (constants_class.nfacet, constants_class.nfacet, constants_class.yB_size, constants_class.yB_size), dtype=complex
->>>>>>> 1464daa4
     )
     if use_dask:
         BMNAF_BMNAF = BMNAF_BMNAF.tolist()
@@ -189,16 +152,9 @@
                     )
             NAF_BMNAF = finish_facet(
                 NAF_MNAF,
-<<<<<<< HEAD
-                Fb,
-                facet_B,
-                yB_size,
-                j1,
-=======
                 constants_class.Fb,
                 constants_class.facet_B[j1],
                 constants_class.yB_size,
->>>>>>> 1464daa4
                 1,
                 use_dask=use_dask,
                 nout=0,
@@ -265,9 +221,6 @@
     """
 
     NMBF_NMBF = numpy.empty(
-<<<<<<< HEAD
-        (nsubgrid, nsubgrid, nfacet, nfacet, xM_yN_size, xM_yN_size),
-=======
         (
             constants_class.nsubgrid,
             constants_class.nsubgrid,
@@ -276,20 +229,11 @@
             constants_class.xM_yN_size,
             constants_class.xM_yN_size,
         ),
->>>>>>> 1464daa4
         dtype=complex,
     )
     if use_dask:
         NMBF_NMBF = NMBF_NMBF.tolist()
 
-<<<<<<< HEAD
-    for j0, j1 in itertools.product(range(nfacet), range(nfacet)):
-        BF_F = prepare_facet(
-            facet[j0][j1], 0, Fb, yP_size, use_dask=use_dask, nout=1
-        )
-        BF_BF = prepare_facet(BF_F, 1, Fb, yP_size, use_dask=use_dask, nout=1)
-        for i0 in range(nsubgrid):
-=======
     for j0, j1 in itertools.product(range(constants_class.nfacet), range(constants_class.nfacet)):
         BF_F = prepare_facet(
             facet[j0][j1], 0, constants_class.Fb, constants_class.yP_size, use_dask=use_dask, nout=1
@@ -298,7 +242,6 @@
             BF_F, 1, constants_class.Fb, constants_class.yP_size, use_dask=use_dask, nout=1
         )
         for i0 in range(constants_class.nsubgrid):
->>>>>>> 1464daa4
             NMBF_BF = extract_subgrid(
                 BF_BF,
                 0,
@@ -343,19 +286,11 @@
                             fundamental and derived parameters
     :param use_dask: use dask.delayed or not
     """
-<<<<<<< HEAD
-    for j0, j1 in itertools.product(range(nfacet), range(nfacet)):
-        BF_F = prepare_facet(
-            facet[j0][j1], 0, Fb, yP_size, use_dask=use_dask, nout=1
-        )
-        for i0 in range(nsubgrid):
-=======
     for j0, j1 in itertools.product(range(constants_class.nfacet), range(constants_class.nfacet)):
         BF_F = prepare_facet(
             facet[j0][j1], 0, constants_class.Fb, constants_class.yP_size, use_dask=use_dask, nout=1
         )
         for i0 in range(constants_class.nsubgrid):
->>>>>>> 1464daa4
             NMBF_F = extract_subgrid(
                 BF_F,
                 0,
@@ -365,15 +300,9 @@
                 nout=1,
             )
             NMBF_BF = prepare_facet(
-<<<<<<< HEAD
-                NMBF_F, 1, Fb, yP_size, use_dask=use_dask, nout=1
-            )
-            for i1 in range(nsubgrid):
-=======
                 NMBF_F, 1, constants_class.Fb, constants_class.yP_size, use_dask=use_dask, nout=1
             )
             for i1 in range(constants_class.nsubgrid):
->>>>>>> 1464daa4
                 NMBF_NMBF[i0][i1][j0][j1] = extract_subgrid(
                     NMBF_BF,
                     1,
@@ -402,19 +331,11 @@
                             fundamental and derived parameters
     :param use_dask: use dask.delayed or not
     """
-<<<<<<< HEAD
-    for j0, j1 in itertools.product(range(nfacet), range(nfacet)):
-        F_BF = prepare_facet(
-            facet[j0][j1], 1, Fb, yP_size, use_dask=use_dask, nout=1
-        )
-        for i1 in range(nsubgrid):
-=======
     for j0, j1 in itertools.product(range(constants_class.nfacet), range(constants_class.nfacet)):
         F_BF = prepare_facet(
             facet[j0][j1], 1, constants_class.Fb, constants_class.yP_size, use_dask=use_dask, nout=1
         )
         for i1 in range(constants_class.nsubgrid):
->>>>>>> 1464daa4
             F_NMBF = extract_subgrid(
                 F_BF,
                 1,
@@ -424,15 +345,9 @@
                 nout=1,
             )
             BF_NMBF = prepare_facet(
-<<<<<<< HEAD
-                F_NMBF, 0, Fb, yP_size, use_dask=use_dask, nout=1
-            )
-            for i0 in range(nsubgrid):
-=======
                 F_NMBF, 0, constants_class.Fb, constants_class.yP_size, use_dask=use_dask, nout=1
             )
             for i0 in range(constants_class.nsubgrid):
->>>>>>> 1464daa4
                 NMBF_NMBF[i0][i1][j0][j1] = extract_subgrid(
                     BF_NMBF,
                     0,
@@ -456,13 +371,7 @@
         dims=2,
         use_dask=use_dask,
     )
-<<<<<<< HEAD
-    log.info(
-        "%s x %s subgrids %s x %s facets", nsubgrid, nsubgrid, nfacet, nfacet
-    )
-=======
     log.info("%s x %s subgrids %s x %s facets", distr_fft_class.nsubgrid, distr_fft_class.nsubgrid, distr_fft_class.nfacet, distr_fft_class.nfacet)
->>>>>>> 1464daa4
 
     # ==== Facet to Subgrid ====
     log.info("Executing 2D facet-to-subgrid algorithm")
@@ -624,17 +533,15 @@
         fig_name=fig_name,
     )
 
-    return subgrid_2, facet_2, NMBF_NMBF, BMNAF_BMNAF
-
 
 if __name__ == "__main__":
     # Fixing seed of numpy random
     numpy.random.seed(123456789)
 
-    # client = set_up_dask()
-    # with performance_report(filename="dask-report-2d.html"):
-    #     main(to_plot=False, use_dask=True)
-    # tear_down_dask(client)
-
-    #   all above needs commenting and this uncommenting if want to run it without dask
-    main(to_plot=False)+    client = set_up_dask()
+    with performance_report(filename="dask-report-2d.html"):
+        main(to_plot=False, use_dask=True)
+    tear_down_dask(client)
+
+    # all above needs commenting and this uncommenting if want to run it without dask
+    # main(to_plot=False)