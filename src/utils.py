# pylint: disable=too-many-locals, too-many-arguments, unused-argument
# pylint: disable=too-many-lines
"""
Utility Functions

We provide functions that help plotting and
basic validation of the algorithm.
"""

import itertools
import logging
import os

import h5py
import numpy
from distributed import Lock
from matplotlib import patches, pylab

from src.fourier_transform.dask_wrapper import dask_wrapper
from src.fourier_transform.fourier_algorithm import (
    coordinates,
    extract_mid,
    fft,
    ifft,
    pad_mid,
    roll_and_extract_mid,
)

log = logging.getLogger("fourier-logger")


# PLOTTING UTILS
def mark_range(
    lbl,
    x0,
    x1=None,
    y0=None,
    y1=None,
    ax=None,
    x_offset=1 / 200,
    linestyle="--",
):
    """
    Helper for marking ranges in a graph.

    :param lbl: graph label
    :param x0: X axis lower limit
    :param x1: X axis upper limit
    :param y0: Y axis lower limit
    :param y1: Y axis upper limit
    :param ax: Axes
    :param x_offset: X offset
    :param linestyle: Linestyle
    """
    if ax is None:
        ax = pylab.gca()
    if y0 is None:
        y0 = ax.get_ylim()[1]
    if y1 is None:
        y1 = ax.get_ylim()[0]
    wdt = ax.get_xlim()[1] - ax.get_xlim()[0]
    ax.add_patch(
        patches.PathPatch(
            patches.Path([(x0, y0), (x0, y1)]), linestyle=linestyle
        )
    )
    if x1 is not None:
        ax.add_patch(
            patches.PathPatch(
                patches.Path([(x1, y0), (x1, y1)]), linestyle=linestyle
            )
        )
    else:
        x1 = x0
    if pylab.gca().get_yscale() == "linear":
        lbl_y = (y0 * 7 + y1) / 8
    else:
        # Some type of log scale
        lbl_y = (y0 ** 7 * y1) ** (1 / 8)
    ax.annotate(lbl, (x1 + x_offset * wdt, lbl_y))


def display_plots(x, legend=None, grid=False, xlim=None, fig_name=None):
    """
    Display plots using pylab

    :param x: X values
    :param legend: Legend
    :param grid: If true, construct Grid
    :param xlim: X axis limit (a tuple that contains lower and upper limits)
    :param fig_name: partial name or prefix (can include path) if figure
                     is saved. If None, pylab.show() is called instead
    """
    pylab.clf()
    pylab.rcParams["figure.figsize"] = 16, 8
    pylab.rcParams["image.cmap"] = "viridis"
    if grid:
        pylab.grid()
    if legend is not None:
        pylab.legend(legend)
    if xlim is not None:
        pylab.xlim(xlim)
    pylab.imshow(x)
    pylab.colorbar()
    if fig_name is None:
        pylab.show()
    else:
        pylab.savefig(f"{fig_name}.png")


def plot_pswf(pswf, constants_class, fig_name=None):
    """
    Plot to check that PSWF indeed satisfies intended bounds.

    :param pswf: prolate-spheroidal wave function
    :param constants_class: BaseArrays or DistributedFFT class object
                            containing fundamental and derived parameters
    :param fig_name: partial name or prefix (can include path) if figure
                     is saved. If None, pylab.show() is called instead
    """
    xN = constants_class.W / constants_class.yN_size / 2
    yN = constants_class.yN_size / 2
    yB = constants_class.yB_size / 2
    xN_size = constants_class.N * constants_class.W / constants_class.yN_size

    pylab.clf()
    pylab.semilogy(
        coordinates(4 * int(xN_size)) * 4 * xN_size / constants_class.N,
        extract_mid(
            numpy.abs(ifft(pad_mid(pswf, constants_class.N, axis=0), axis=0)),
            4 * int(xN_size),
            axis=0,
        ),
    )
    pylab.legend(["n"])
    mark_range("$x_n$", -xN, xN)
    pylab.xlim(
        -2 * int(xN_size) / constants_class.N,
        (2 * int(xN_size) - 1) / constants_class.N,
    )
    pylab.grid()
    if fig_name is None:
        pylab.show()
    else:
        pylab.savefig(f"{fig_name}_n.png")

    pylab.clf()
    pylab.semilogy(
        coordinates(constants_class.yN_size) * constants_class.yN_size, pswf
    )
    pylab.legend(["$\\mathcal{F}[n]$"])
    mark_range("$y_B$", -yB, yB)
    pylab.xlim(-constants_class.N // 2, constants_class.N // 2 - 1)
    mark_range("$y_n$", -yN, yN)
    pylab.grid()
    if fig_name is None:
        pylab.show()
    else:
        pylab.savefig(f"{fig_name}_fn.png")


def plot_work_terms(constants_class, fig_name=None):
    """
    Calculate actual work terms to use and plot to check them.
    We need both n and b in image space.

    TODO: What exactly are these work terms??
    :param constants_class: BaseArrays or DistributedFFT class object
                            containing fundamental and derived parameters
    :param fig_name: partial name or prefix (can include path) if figure
                     is saved. If None, pylab.show() is called instead
    """
    pylab.clf()
    pylab.semilogy(
        coordinates(constants_class.xMxN_yP_size)
        / constants_class.yP_size
        * constants_class.xMxN_yP_size,
        constants_class.facet_m0_trunc,
    )
    xM = constants_class.xM_size / 2 / constants_class.N
    mark_range("xM", -xM, xM)
    pylab.grid()
    if fig_name is None:
        pylab.show()
    else:
        pylab.savefig(f"{fig_name}_xm.png")


def _plot_error(err_mean, err_mean_img, fig_name, direction):
    """
    Plot the error terms.

    :param err_mean: Mean of the errors, real part
    :param err_mean_img: Mean of the errors, imaginary part
    :param fig_name: Name of the figure
    :param direction: either "facet_to_subgrid" or "subgrid_to_facet"
                      used for plot naming
    """
    pylab.clf()
    pylab.figure(figsize=(16, 8))
    pylab.imshow(numpy.log(numpy.sqrt(err_mean)) / numpy.log(10))
    pylab.colorbar()
    if fig_name is None:
        pylab.show()
    else:
        pylab.savefig(f"{fig_name}_error_mean_{direction}_2d.png")
    pylab.clf()
    pylab.figure(figsize=(16, 8))
    pylab.imshow(numpy.log(numpy.sqrt(err_mean_img)) / numpy.log(10))
    pylab.colorbar()
    if fig_name is None:
        pylab.show()
    else:
        pylab.savefig(f"{fig_name}_error_mean_image_{direction}_2d.png")


def errors_facet_to_subgrid_2d(
    NMBF_NMBF,
    constants_class,
    subgrid_2,
    to_plot=True,
    fig_name=None,
):
    """
    Calculate the error terms for the 2D facet to subgrid algorithm.

    :param NMBF_NMBF: array of individual facet contributions
    :param constants_class: BaseArrays or SparseFourierTransform class object
                            containing fundamental and derived parameters
    :param subgrid_2: 2D numpy array of subgrids
    :param to_plot: run plotting?
    :param fig_name: If given, figures will be saved with this prefix
                     into PNG files. If to_plot is set to False,
                     fig_name doesn't have an effect.

    """
    err_mean = 0
    err_mean_img = 0
    for i0, i1 in itertools.product(
        range(constants_class.nsubgrid), range(constants_class.nsubgrid)
    ):
        approx = numpy.zeros(
            (constants_class.xA_size, constants_class.xA_size), dtype=complex
        )
        approx += NMBF_NMBF[i0, i1]

        err_mean += (
            numpy.abs(approx - subgrid_2[i0, i1]) ** 2
            / constants_class.nsubgrid ** 2
        )
        err_mean_img += numpy.abs(
            fft(fft(approx - subgrid_2[i0, i1], axis=0), axis=1) ** 2
            / constants_class.nsubgrid ** 2
        )

    log.info(
        "RMSE: %s (image: %s)",
        numpy.sqrt(numpy.mean(err_mean)),
        numpy.sqrt(numpy.mean(err_mean_img)),
    )

    if to_plot:
        _plot_error(err_mean, err_mean_img, fig_name, "facet_to_subgrid")


def errors_subgrid_to_facet_2d(
    BMNAF_BMNAF, facet_2, constants_class, to_plot=True, fig_name=None
):
    """
    Calculate the error terms for the 2D subgrid to facet algorithm.

    :param BMNAF_BMNAF: array of individual subgrid contributions
    :param constants_class: BaseArrays or SparseFourierTransform class object
                            containing fundamental and derived parameters
    :param facet_2: 2D numpy array of facets
    :param to_plot: run plotting?
    :param fig_name: If given, figures will be saved with this prefix
                     into PNG files. If to_plot is set to False,
                     fig_name doesn't have an effect.
    """
    err_mean = 0
    err_mean_img = 0
    for j0, j1 in itertools.product(
        range(constants_class.nfacet), range(constants_class.nfacet)
    ):
        approx = numpy.zeros(
            (constants_class.yB_size, constants_class.yB_size), dtype=complex
        )
        approx += BMNAF_BMNAF[j0, j1]

        err_mean += (
            numpy.abs(ifft(ifft(approx - facet_2[j0, j1], axis=0), axis=1))
            ** 2
            / constants_class.nfacet ** 2
        )
        err_mean_img += (
            numpy.abs(approx - facet_2[j0, j1]) ** 2
            / constants_class.nfacet ** 2
        )

    log.info(
        "RMSE: %s (image: %s)",
        numpy.sqrt(numpy.mean(err_mean)),
        numpy.sqrt(numpy.mean(err_mean_img)),
    )

    if to_plot:
        _plot_error(err_mean, err_mean_img, fig_name, "subgrid_to_facet")


# TODO: do we need this test? If not, need to refactor
def test_accuracy_facet_to_subgrid(
    sparse_ft_class,
    xs=252,
    ys=252,
    to_plot=True,
    fig_name=None,
):
    """
    Test the accuracy of the 2D facet to subgrid algorithm.
    This can be a a stand-alone test routine.
    The test creates an arbitrary FG term and plot the errors.

    :param sparse_ft_class: SparseFourierTransform class object
    :param xs: size of test image in X
    :param ys: size of test image in Y
    :param to_plot: run plotting?
    :param fig_name: If given, figures will be saved with this prefix
                     into PNG files. If to_plot is set to False,
                     fig_name doesn't have an effect.
    """
    subgrid_2 = numpy.empty(
        (
            sparse_ft_class.nsubgrid,
            sparse_ft_class.nsubgrid,
            sparse_ft_class.xA_size,
            sparse_ft_class.xA_size,
        ),
        dtype=complex,
    )
    facet_2 = numpy.empty(
        (
            sparse_ft_class.nfacet,
            sparse_ft_class.nfacet,
            sparse_ft_class.yB_size,
            sparse_ft_class.yB_size,
        ),
        dtype=complex,
    )

    FG_2 = numpy.zeros((sparse_ft_class.N, sparse_ft_class.N))
    FG_2[ys, xs] = 1
    G_2 = ifft(ifft(FG_2, axis=0), axis=1)

    for i0, i1 in itertools.product(
        range(sparse_ft_class.nsubgrid), range(sparse_ft_class.nsubgrid)
    ):
        subgrid_2[i0, i1] = extract_mid(
            extract_mid(
                numpy.roll(
                    G_2,
                    (
                        -sparse_ft_class.subgrid_off[i0],
                        -sparse_ft_class.subgrid_off[i1],
                    ),
                    (0, 1),
                ),
                sparse_ft_class.xA_size,
                axis=0,
            ),
            sparse_ft_class.xA_size,
            axis=1,
        )
        subgrid_2[i0, i1] *= numpy.outer(
            sparse_ft_class.subgrid_A[i0], sparse_ft_class.subgrid_A[i1]
        )
    for j0, j1 in itertools.product(
        range(sparse_ft_class.nfacet), range(sparse_ft_class.nfacet)
    ):
        facet_2[j0, j1] = extract_mid(
            extract_mid(
                numpy.roll(
                    FG_2,
                    (
                        -sparse_ft_class.facet_off[j0],
                        -sparse_ft_class.facet_off[j1],
                    ),
                    (0, 1),
                ),
                sparse_ft_class.yB_size,
                axis=0,
            ),
            sparse_ft_class.yB_size,
            axis=1,
        )
        facet_2[j0, j1] *= numpy.outer(
            sparse_ft_class.facet_B[j0], sparse_ft_class.facet_B[j1]
        )

    NMBF_NMBF = numpy.empty(
        (
            sparse_ft_class.nsubgrid,
            sparse_ft_class.nsubgrid,
            sparse_ft_class.nfacet,
            sparse_ft_class.nfacet,
            sparse_ft_class.xM_yN_size,
            sparse_ft_class.xM_yN_size,
        ),
        dtype=complex,
    )
    for j0, j1 in itertools.product(
        range(sparse_ft_class.nfacet), range(sparse_ft_class.nfacet)
    ):
        BF_F = sparse_ft_class.prepare_facet(facet_2[j0, j1], 0)
        BF_BF = sparse_ft_class.prepare_facet(BF_F, 1)
        for i0 in range(sparse_ft_class.nsubgrid):
            NMBF_BF = sparse_ft_class.extract_facet_contrib_to_subgrid(
                BF_BF,
                0,
                sparse_ft_class.subgrid_off[i0],
            )
            for i1 in range(sparse_ft_class.nsubgrid):
                NMBF_NMBF[
                    i0, i1, j0, j1
                ] = sparse_ft_class.extract_facet_contrib_to_subgrid(
                    NMBF_BF,
                    1,
                    sparse_ft_class.subgrid_off[i1],
                )

    err_mean = err_mean_img = 0
    for i0, i1 in itertools.product(
        range(sparse_ft_class.nsubgrid), range(sparse_ft_class.nsubgrid)
    ):
        approx = numpy.zeros(
            (sparse_ft_class.xM_size, sparse_ft_class.xM_size), dtype=complex
        )
        for j0, j1 in itertools.product(
            range(sparse_ft_class.nfacet), range(sparse_ft_class.nfacet)
        ):
            approx += numpy.roll(
                pad_mid(
                    pad_mid(
                        NMBF_NMBF[i0, i1, j0, j1],
                        sparse_ft_class.xM_size,
                        axis=0,
                    ),
                    sparse_ft_class.xM_size,
                    axis=1,
                ),
                (
                    sparse_ft_class.facet_off[j0]
                    * sparse_ft_class.xM_size
                    // sparse_ft_class.N,
                    sparse_ft_class.facet_off[j1]
                    * sparse_ft_class.xM_size
                    // sparse_ft_class.N,
                ),
                (0, 1),
            )
        approx = extract_mid(
            extract_mid(
                ifft(ifft(approx, axis=0), axis=1),
                sparse_ft_class.xA_size,
                axis=0,
            ),
            sparse_ft_class.xA_size,
            axis=1,
        )
        approx *= numpy.outer(
            sparse_ft_class.subgrid_A[i0], sparse_ft_class.subgrid_A[i1]
        )
        err_mean += (
            numpy.abs(approx - subgrid_2[i0, i1]) ** 2
            / sparse_ft_class.nsubgrid ** 2
        )
        err_mean_img += (
            numpy.abs(fft(fft(approx - subgrid_2[i0, i1], axis=0), axis=1))
            ** 2
            / sparse_ft_class.nsubgrid ** 2
        )
    x = numpy.log(numpy.sqrt(err_mean_img)) / numpy.log(10)

    log.info(
        "RMSE: %s (image: %s)",
        numpy.sqrt(numpy.mean(err_mean)),
        numpy.sqrt(numpy.mean(err_mean_img)),
    )

    if to_plot:
        if fig_name:
            full_name = f"{fig_name}_test_accuracy_facet_to_subgrid_2d"
        else:
            full_name = None
        display_plots(x, fig_name=full_name)


def test_accuracy_subgrid_to_facet(
    sparse_ft_class,
    xs=252,
    ys=252,
    to_plot=True,
    fig_name=None,
):
    """
    Test the accuracy of the 2D subgrid to facet algorithm.
    This can be a stand-alone test routine.
    The test creates an arbitrary FG term and plot the errors.

    :param sparse_ft_class: SparseFourierTransform class object
    :param xs: size of test image in X
    :param ys: size of test image in X
    :param to_plot: run plotting?
    :param fig_name: If given, figures will be saved with this
                     prefix into PNG files. If to_plot is set to False,
                     fig_name doesn't have an effect.
    """
    subgrid_2 = numpy.empty(
        (
            sparse_ft_class.nsubgrid,
            sparse_ft_class.nsubgrid,
            sparse_ft_class.xA_size,
            sparse_ft_class.xA_size,
        ),
        dtype=complex,
    )
    facet_2 = numpy.empty(
        (
            sparse_ft_class.nfacet,
            sparse_ft_class.nfacet,
            sparse_ft_class.yB_size,
            sparse_ft_class.yB_size,
        ),
        dtype=complex,
    )

    FG_2 = numpy.zeros((sparse_ft_class.N, sparse_ft_class.N))
    FG_2[ys, xs] = 1
    G_2 = ifft(ifft(FG_2, axis=0), axis=1)

    for i0, i1 in itertools.product(
        range(sparse_ft_class.nsubgrid), range(sparse_ft_class.nsubgrid)
    ):
        subgrid_2[i0, i1] = extract_mid(
            extract_mid(
                numpy.roll(
                    G_2,
                    (
                        -sparse_ft_class.subgrid_off[i0],
                        -sparse_ft_class.subgrid_off[i1],
                    ),
                    (0, 1),
                ),
                sparse_ft_class.xA_size,
                axis=0,
            ),
            sparse_ft_class.xA_size,
            axis=1,
        )
        subgrid_2[i0, i1] *= numpy.outer(
            sparse_ft_class.subgrid_A[i0], sparse_ft_class.subgrid_A[i1]
        )
    for j0, j1 in itertools.product(
        range(sparse_ft_class.nfacet), range(sparse_ft_class.nfacet)
    ):
        facet_2[j0, j1] = extract_mid(
            extract_mid(
                numpy.roll(
                    FG_2,
                    (
                        -sparse_ft_class.facet_off[j0],
                        -sparse_ft_class.facet_off[j1],
                    ),
                    (0, 1),
                ),
                sparse_ft_class.yB_size,
                axis=0,
            ),
            sparse_ft_class.yB_size,
            axis=1,
        )
        facet_2[j0, j1] *= numpy.outer(
            sparse_ft_class.facet_B[j0], sparse_ft_class.facet_B[j1]
        )

    NAF_NAF = numpy.empty(
        (
            sparse_ft_class.nsubgrid,
            sparse_ft_class.nsubgrid,
            sparse_ft_class.nfacet,
            sparse_ft_class.nfacet,
            sparse_ft_class.xM_yN_size,
            sparse_ft_class.xM_yN_size,
        ),
        dtype=complex,
    )
    for i0, i1 in itertools.product(
        range(sparse_ft_class.nsubgrid), range(sparse_ft_class.nsubgrid)
    ):
        AF_AF = sparse_ft_class.prepare_subgrid(subgrid_2[i0, i1])
        for j0 in range(sparse_ft_class.nfacet):
            NAF_AF = sparse_ft_class.extract_subgrid_contrib_to_facet(
                AF_AF, sparse_ft_class.facet_off[j0], 0
            )
            for j1 in range(sparse_ft_class.nfacet):
                NAF_NAF[
                    i0, i1, j0, j1
                ] = sparse_ft_class.extract_subgrid_contrib_to_facet(
                    NAF_AF, sparse_ft_class.facet_off[j1], 1
                )

    BMNAF_BMNAF = numpy.empty(
        (
            sparse_ft_class.nfacet,
            sparse_ft_class.nfacet,
            sparse_ft_class.yB_size,
            sparse_ft_class.yB_size,
        ),
        dtype=complex,
    )
    for j0, j1 in itertools.product(
        range(sparse_ft_class.nfacet), range(sparse_ft_class.nfacet)
    ):
        MNAF_BMNAF = numpy.zeros(
            (sparse_ft_class.yP_size, sparse_ft_class.yB_size), dtype=complex
        )
        for i0 in range(sparse_ft_class.nsubgrid):
            NAF_MNAF = numpy.zeros(
                (sparse_ft_class.xM_yN_size, sparse_ft_class.yP_size),
                dtype=complex,
            )
            for i1 in range(sparse_ft_class.nsubgrid):
                NAF_MNAF = NAF_MNAF + sparse_ft_class.add_subgrid_contribution(
                    len(NAF_MNAF.shape),
                    NAF_NAF[i0, i1, j0, j1],
                    sparse_ft_class.subgrid_off[i1],
                    1,
                )
            NAF_BMNAF = sparse_ft_class.finish_facet(
                NAF_MNAF,
                sparse_ft_class.facet_B[j1],
                1,
            )
            MNAF_BMNAF = MNAF_BMNAF + sparse_ft_class.add_subgrid_contribution(
                len(MNAF_BMNAF.shape),
                NAF_BMNAF,
                sparse_ft_class.subgrid_off[i0],
                0,
            )
        BMNAF_BMNAF[j0, j1] = sparse_ft_class.finish_facet(
            MNAF_BMNAF,
            sparse_ft_class.facet_B[j0],
            0,
        )

    pylab.rcParams["figure.figsize"] = 16, 8
    err_mean = err_mean_img = 0

    for j0, j1 in itertools.product(
        range(sparse_ft_class.nfacet), range(sparse_ft_class.nfacet)
    ):
        approx = numpy.zeros(
            (sparse_ft_class.yB_size, sparse_ft_class.yB_size), dtype=complex
        )
        approx += BMNAF_BMNAF[j0, j1]
        err_mean += (
            numpy.abs(ifft(ifft(approx - facet_2[j0, j1], axis=0), axis=1))
            ** 2
            / sparse_ft_class.nfacet ** 2
        )
        err_mean_img += (
            numpy.abs(approx - facet_2[j0, j1]) ** 2
            / sparse_ft_class.nfacet ** 2
        )

    x = numpy.log(numpy.sqrt(err_mean_img)) / numpy.log(10)
    log.info(
        "RMSE: %s (image: %s)",
        numpy.sqrt(numpy.mean(err_mean)),
        numpy.sqrt(numpy.mean(err_mean_img)),
    )

    if to_plot:
        if fig_name:
            full_name = f"{fig_name}_test_accuracy_subgrid_to_facet_2d"
        else:
            full_name = None
        display_plots(x, fig_name=full_name)


@dask_wrapper
def add_two(one, two, **kwargs):
    """Functions for iterative operations to
           accelerate the construction of graphs

    :param one: array or graph
    :param two: array or graph

    :returns: added object
    """
    if one is None:
        return two
    return one + two


def make_G_2_FG_2(sparse_ft_class):
    """Generate standard data G and FG
        Memory may not be enough at larger
        scales

    :param sparse_ft_class: sparse_ft_class

    :returns: G,FG
    """
    log.info("\n== Generate A/B masks and subgrid/facet offsets")
    # Determine subgrid/facet offsets and the appropriate
    # A/B masks for cutting them out.
    # We are aiming for full coverage here:
    #   Every pixel is part of exactly one subgrid / facet.

    # adding sources
    add_sources = True
    if add_sources:
        FG_2 = numpy.zeros((sparse_ft_class.N, sparse_ft_class.N))
        source_count = 1000
        sources = [
            (
                numpy.random.randint(
                    -sparse_ft_class.N // 2, sparse_ft_class.N // 2 - 1
                ),
                numpy.random.randint(
                    -sparse_ft_class.N // 2, sparse_ft_class.N // 2 - 1
                ),
                numpy.random.rand()
                * sparse_ft_class.N
                * sparse_ft_class.N
                / numpy.sqrt(source_count)
                / 2,
            )
            for _ in range(source_count)
        ]
        for x, y, i in sources:
            FG_2[y + sparse_ft_class.N // 2, x + sparse_ft_class.N // 2] += i
        G_2 = ifft(ifft(FG_2, axis=0), axis=1)
    else:
        # without sources
        G_2 = (
            numpy.exp(
                2j
                * numpy.pi
                * numpy.random.rand(sparse_ft_class.N, sparse_ft_class.N)
            )
            * numpy.random.rand(sparse_ft_class.N, sparse_ft_class.N)
            / 2
        )
        FG_2 = fft(fft(G_2, axis=0), axis=1)

    log.info("Mean grid absolute: %s", numpy.mean(numpy.abs(G_2)))
    return G_2, FG_2


@dask_wrapper
def DFT_chunk_work(G_2_path, chunk_slice, sources, chunksize, N, **kwargs):
    """
    Calculate the value of a chunk of the DFT and write to hdf5

    :param G_2_path: the hdf5 file path of G
    :param chunk_slice: chunk slice
    :param sources: sources array
    :param chunksize: size of chunk
    :param N: whole data size
    :return: 0
    """
    chunk_G = numpy.zeros((chunksize, chunksize), dtype=complex)
    for x, y, i in sources:
        # calulate chunk DFT
        u_chunk, v_chunk = (
            numpy.mgrid[
                -N // 2
                + chunk_slice[0].start : N // 2
                - (N - chunk_slice[0].stop),
                -N // 2
                + chunk_slice[1].start : N // 2
                - (N - chunk_slice[1].stop),
            ][::-1]
            / N
        )
        chunk_G += i * numpy.exp(2j * numpy.pi * (x * u_chunk + y * v_chunk))

    # lock
    lock = Lock(G_2_path)
    lock.acquire()
    with h5py.File(G_2_path, "r+") as f:
        dataset = f["G_data"]
        dataset[chunk_slice[0], chunk_slice[1]] = chunk_G / (N * N)
    lock.release()
    return 0


def make_G_2_FG_2_hdf5(
    sparse_ft_class, G_2_path, FG_2_path, chunksize, client
):
    """Generate standard data G and FG
        with hdf5

    :param sparse_ft_class: sparse_ft_class
    :param G_2_path: the hdf5 file path of G
    :param FG_2_path: the hdf5 file path of FG
    :param chunksize: size of chunk
    :param client: dask client

    :returns: G,FG
    """
    if chunksize is None:
        chunksize = sparse_ft_class.N // 8
    if not os.path.exists(FG_2_path):
        source_count = 1000
        sources = numpy.array(
            [
                (
                    numpy.random.randint(
                        -sparse_ft_class.N // 2, sparse_ft_class.N // 2 - 1
                    ),
                    numpy.random.randint(
                        -sparse_ft_class.N // 2, sparse_ft_class.N // 2 - 1
                    ),
                    numpy.random.rand()
                    * sparse_ft_class.N
                    * sparse_ft_class.N
                    / numpy.sqrt(source_count)
                    / 2,
                )
                for _ in range(source_count)
            ]
        )
        f = h5py.File(FG_2_path, "w")
        FG_dataset = f.create_dataset(
            "FG_data",
            (sparse_ft_class.N, sparse_ft_class.N),
            dtype="complex128",
        )
        # write data point by point
        for x, y, i in sources:
            FG_dataset[
                int(y) + sparse_ft_class.N // 2,
                int(x) + sparse_ft_class.N // 2,
            ] += i
        f.close()

    if not os.path.exists(G_2_path):
        # create a empty hdf5 file
        f = h5py.File(G_2_path, "w")
        G_dataset = f.create_dataset(
            "G_data",
            (sparse_ft_class.N, sparse_ft_class.N),
            dtype="complex128",
            chunks=(chunksize, chunksize),
        )
        chunk_list = []
        for chunk_slice in G_dataset.iter_chunks():
            chunk_list.append(
                DFT_chunk_work(
                    G_2_path,
                    chunk_slice,
                    sources,
                    chunksize,
                    sparse_ft_class.N,
                    use_dask=True,
                    nout=1,
                )
            )
        f.close()

        # compute
        chunk_list = client.compute(chunk_list, sync=True)

    return G_2_path, FG_2_path


@dask_wrapper
def error_task_subgrid_to_facet_2d(approx, true_image, num_true, **kwargs):
    """
    Calculate the error terms for the a single 2D subgrid to facet algorithm.

    :param approx: array of individual facets
    :param true_image: true_image of facets
    :param num_true: number of facets

    :returns: err_mean, err_mean_img
    """
    approx_img = numpy.zeros_like(approx) + approx
    err_mean = (
        numpy.abs(ifft(ifft(approx_img - true_image, axis=0), axis=1)) ** 2
        / num_true ** 2
    )
    err_mean_img = numpy.abs(approx_img - true_image) ** 2 / num_true ** 2
    return err_mean, err_mean_img


@dask_wrapper
def error_task_facet_to_subgrid_2d(approx, true_image, num_true, **kwargs):
    """
    Calculate the error terms for the a single 2D subgrid to facet algorithm.

    :param approx: array of individual subgrid
    :param true_image: true_image of subgrid
    :param num_true: number of subgrid

    :returns: err_mean, err_mean_img
    """
    approx_img = numpy.zeros_like(approx) + approx
    err_mean = numpy.abs(approx_img - true_image) ** 2 / num_true ** 2
    err_mean_img = numpy.abs(
        fft(fft(approx_img - true_image, axis=0), axis=1) ** 2 / num_true ** 2
    )
    return err_mean, err_mean_img


@dask_wrapper
def sum_error_task(err_list, **kwargs):
    """
    Summing over error array
    :param err_list: err_mean, err_mean_img list from subgrid or facets
    :returns: sum of err_mean and err_mean_img
    # TODO: need reduce sum
    """
    err_mean = numpy.zeros_like(err_list[0][0])
    err_mean_img = numpy.zeros_like(err_list[0][1])

    for err, err_img in err_list:
        err_mean += err
        err_mean_img += err_img
    return err_mean, err_mean_img


@dask_wrapper
def mean_img_task(err_img, **kwargs):
    """
    the mean of err_mean, err_mean_img

    This function is designed to work with sum_error_task's reduce summation

    :param err_img: err_mean, err_mean_img
    :returns: mean of err_mean and err_mean_img
    """
    return numpy.sqrt(numpy.mean(err_img[0])), numpy.sqrt(
        numpy.mean(err_img[1])
    )


def fund_errors(approx_what, number_what, true_what, error_task):
    """
    Functions for calculating the error common to facet or subgrid

    :param approx_what: approx subgrid or facets
    :param number_what: number of subgrid or facets
    :param true_what: true subgrid or facets
    :param error_task: error_task_subgrid_to_facet_2d or
            error_task_facet_to_subgrid_2d function
    :returns: mean of err_mean and err_mean_img
    """
    error_task_list = []
    for i0, i1 in itertools.product(range(number_what), range(number_what)):
        tmp_error = error_task(
            approx_what[i0][i1],
            true_what[i0][i1],
            number_what,
            use_dask=True,
            nout=1,
        )
        error_task_list.append(tmp_error)

    error_sum_map = sum_error_task(error_task_list, use_dask=True, nout=1)
    return error_sum_map


def errors_facet_to_subgrid_2d_dask(
    approx_subgrid, sparse_ft_class, subgrid_2
):
    """
    Functions for calculating the error of approx subgrid

    :param approx_subgrid: approx subgrid
    :param sparse_ft_class: sparse_ft_class
    :param subgrid_2: true subgrid
    :returns: mean of err_mean and err_mean_img
    """
    return fund_errors(
        approx_subgrid,
        sparse_ft_class.nsubgrid,
        subgrid_2,
        error_task_facet_to_subgrid_2d,
    )


def errors_subgrid_to_facet_2d_dask(approx_facet, facet_2, sparse_ft_class):
    """
    Functions for calculating the error of approx facets

    :param approx_facet: approx facets
    :param sparse_ft_class: sparse_ft_class
    :param facet_2: true facets
    :returns: mean of err_mean and err_mean_img
    """
    return fund_errors(
        approx_facet,
        sparse_ft_class.nfacet,
        facet_2,
        error_task_subgrid_to_facet_2d,
    )


@dask_wrapper
def single_write_hdf5_task(
    hdf5_path,
    dataset_name,
    N,
    offset_i,
    block_size,
    base_arrays,
    idx0,
    idx1,
    block_data,
    **kwargs,
):
    """
    Single subgrid or facet write hdf5 file task

    :param hdf5_path: approx facets
    :param dataset_name: sparse_ft_class
    :param N: full G or FG size
    :param offset_i: subgrid or facets offset
    :param block_size: subgrid or facets size
    :param base_arrays: base_arrays
    :param idx0: idx0
    :param idx1: idx1
    :param block_data: subgrid or facets data
    :returns: hdf5 of approx subgrid or facets
    """
    if dataset_name == "G_data":
        mask_element_in = base_arrays.subgrid_A
    elif dataset_name == "FG_data":
        mask_element_in = base_arrays.facet_B
    else:
        raise ValueError("unsupport dataset_name")
    mask_element = numpy.outer(
        mask_element_in[idx0],
        mask_element_in[idx1],
    )
    block_data = block_data * mask_element
    slicex, slicey = roll_and_extract_mid(
        N, -offset_i[0], block_size
    ), roll_and_extract_mid(N, -offset_i[1], block_size)

    if len(slicex) <= len(slicey):
        iter_what1 = slicex
        iter_what2 = slicey
    else:
        iter_what1 = slicey
        iter_what2 = slicex

    pointx = [0]
    for sl in slicex:
        dt = sl.stop - sl.start
        pointx.append(dt + pointx[-1])

    pointy = [0]
    for sl in slicey:
        dt = sl.stop - sl.start
        pointy.append(dt + pointy[-1])

    # write with Lock
    lock = Lock(hdf5_path)
    lock.acquire()
    with h5py.File(hdf5_path, "r+") as f:
        approx_image_dataset = f[dataset_name]

        for i0 in range(len(iter_what1)):
            for i1 in range(len(iter_what2)):
                if len(slicex) <= len(slicey):
                    sltestx = slice(pointx[i0], pointx[i0 + 1])
                    sltesty = slice(pointy[i1], pointy[i1 + 1])
                    approx_image_dataset[slicex[i0], slicey[i1]] += block_data[
                        sltestx, sltesty
                    ]  # write it
                else:
                    sltestx = slice(pointx[i1], pointx[i1 + 1])
                    sltesty = slice(pointy[i0], pointy[i0 + 1])
                    approx_image_dataset[slicex[i1], slicey[i0]] += block_data[
                        sltestx, sltesty
                    ]
    lock.release()
    return hdf5_path


@dask_wrapper
def trim(ls, **kwargs):
    """
    Fetch the first element of a list
<<<<<<< HEAD
=======

    :return: the first item
>>>>>>> 7006fc38
    """
    return ls[0]


def write_hdf5(
    approx_subgrid,
    approx_facet,
    approx_subgrid_path,
    approx_facet_path,
    sparse_ft_class,
    base_arrays_submit,
):
    """
    Write approx subgrid and facet to hdf5

    :param approx_subgrid: approx subgrid list
    :param approx_facet: approx facet list
    :param approx_subgrid_path: approx subgrid path
    :param approx_facet_path: approx facet path
    :param sparse_ft_class: SparseFourierTransform class object
    :param base_arrays_submit: base_arrays_submit

    :returns: hdf5 path of approx subgrid and facets
    """

    # subgrid
<<<<<<< HEAD
    f = h5py.File(approx_subgrid_path, "w")
    f.create_dataset(
        "G_data", (sparse_ft_class.N, sparse_ft_class.N), dtype="complex128"
    )
    f.close()
=======
    with h5py.File(approx_subgrid_path, "w") as f:
        f.create_dataset(
            "G_data",
            (sparse_ft_class.N, sparse_ft_class.N),
            dtype="complex128",
        )
>>>>>>> 7006fc38
    subgrid_res_list = []
    for i0, i1 in itertools.product(
        range(sparse_ft_class.nsubgrid), range(sparse_ft_class.nsubgrid)
    ):
        res = single_write_hdf5_task(
            approx_subgrid_path,
            "G_data",
            sparse_ft_class.N,
            (
                -sparse_ft_class.subgrid_off[i0],
                -sparse_ft_class.subgrid_off[i1],
            ),
            sparse_ft_class.xA_size,
            base_arrays_submit,
            i0,
            i1,
            approx_subgrid[i0][i1],
            use_dask=True,
            nout=1,
        )
        subgrid_res_list.append(res)

    # facets
<<<<<<< HEAD
    f = h5py.File(approx_facet_path, "w")
    f.create_dataset(
        "FG_data", (sparse_ft_class.N, sparse_ft_class.N), dtype="complex128"
    )
    f.close()
=======
    with h5py.File(approx_facet_path, "w") as f:
        f.create_dataset(
            "FG_data",
            (sparse_ft_class.N, sparse_ft_class.N),
            dtype="complex128",
        )
>>>>>>> 7006fc38
    facet_res_list = []
    for j0, j1 in itertools.product(
        range(sparse_ft_class.nfacet), range(sparse_ft_class.nfacet)
    ):
        res = single_write_hdf5_task(
            approx_facet_path,
            "FG_data",
            sparse_ft_class.N,
            (
                -sparse_ft_class.facet_off[j0],
                -sparse_ft_class.facet_off[j1],
            ),
            sparse_ft_class.yB_size,
            base_arrays_submit,
            j0,
            j1,
            approx_facet[j0][j1],
            use_dask=True,
            nout=1,
        )
        facet_res_list.append(res)

    return trim(subgrid_res_list, use_dask=True, nout=1), trim(
        facet_res_list, use_dask=True, nout=1
    )<|MERGE_RESOLUTION|>--- conflicted
+++ resolved
@@ -1097,11 +1097,8 @@
 def trim(ls, **kwargs):
     """
     Fetch the first element of a list
-<<<<<<< HEAD
-=======
 
     :return: the first item
->>>>>>> 7006fc38
     """
     return ls[0]
 
@@ -1128,20 +1125,12 @@
     """
 
     # subgrid
-<<<<<<< HEAD
-    f = h5py.File(approx_subgrid_path, "w")
-    f.create_dataset(
-        "G_data", (sparse_ft_class.N, sparse_ft_class.N), dtype="complex128"
-    )
-    f.close()
-=======
     with h5py.File(approx_subgrid_path, "w") as f:
         f.create_dataset(
             "G_data",
             (sparse_ft_class.N, sparse_ft_class.N),
             dtype="complex128",
         )
->>>>>>> 7006fc38
     subgrid_res_list = []
     for i0, i1 in itertools.product(
         range(sparse_ft_class.nsubgrid), range(sparse_ft_class.nsubgrid)
@@ -1165,20 +1154,12 @@
         subgrid_res_list.append(res)
 
     # facets
-<<<<<<< HEAD
-    f = h5py.File(approx_facet_path, "w")
-    f.create_dataset(
-        "FG_data", (sparse_ft_class.N, sparse_ft_class.N), dtype="complex128"
-    )
-    f.close()
-=======
     with h5py.File(approx_facet_path, "w") as f:
         f.create_dataset(
             "FG_data",
             (sparse_ft_class.N, sparse_ft_class.N),
             dtype="complex128",
         )
->>>>>>> 7006fc38
     facet_res_list = []
     for j0, j1 in itertools.product(
         range(sparse_ft_class.nfacet), range(sparse_ft_class.nfacet)
