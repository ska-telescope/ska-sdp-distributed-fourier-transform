--- conflicted
+++ resolved
@@ -313,389 +313,6 @@
         _plot_error(err_mean, err_mean_img, fig_name, "subgrid_to_facet")
 
 
-<<<<<<< HEAD
-# TODO: do we need this test? If not, need to refactor
-def test_accuracy_facet_to_subgrid(
-    sparse_ft_class,
-    xs=252,
-    ys=252,
-    to_plot=True,
-    fig_name=None,
-):
-    """
-    Test the accuracy of the 2D facet to subgrid algorithm.
-    This can be a a stand-alone test routine.
-    The test creates an arbitrary FG term and plot the errors.
-
-    :param sparse_ft_class: SparseFourierTransform class object
-    :param xs: size of test image in X
-    :param ys: size of test image in Y
-    :param to_plot: run plotting?
-    :param fig_name: If given, figures will be saved with this prefix
-                     into PNG files. If to_plot is set to False,
-                     fig_name doesn't have an effect.
-    """
-    subgrid_2 = numpy.empty(
-        (
-            sparse_ft_class.nsubgrid,
-            sparse_ft_class.nsubgrid,
-            sparse_ft_class.xA_size,
-            sparse_ft_class.xA_size,
-        ),
-        dtype=complex,
-    )
-    facet_2 = numpy.empty(
-        (
-            sparse_ft_class.nfacet,
-            sparse_ft_class.nfacet,
-            sparse_ft_class.yB_size,
-            sparse_ft_class.yB_size,
-        ),
-        dtype=complex,
-    )
-
-    FG_2 = numpy.zeros((sparse_ft_class.N, sparse_ft_class.N))
-    FG_2[ys, xs] = 1
-    G_2 = ifft(ifft(FG_2, axis=0), axis=1)
-
-    for i0, i1 in itertools.product(
-        range(sparse_ft_class.nsubgrid), range(sparse_ft_class.nsubgrid)
-    ):
-        subgrid_2[i0, i1] = extract_mid(
-            extract_mid(
-                numpy.roll(
-                    G_2,
-                    (
-                        -sparse_ft_class.subgrid_off[i0],
-                        -sparse_ft_class.subgrid_off[i1],
-                    ),
-                    (0, 1),
-                ),
-                sparse_ft_class.xA_size,
-                axis=0,
-            ),
-            sparse_ft_class.xA_size,
-            axis=1,
-        )
-        subgrid_2[i0, i1] *= numpy.outer(
-            sparse_ft_class.subgrid_A[i0], sparse_ft_class.subgrid_A[i1]
-        )
-    for j0, j1 in itertools.product(
-        range(sparse_ft_class.nfacet), range(sparse_ft_class.nfacet)
-    ):
-        facet_2[j0, j1] = extract_mid(
-            extract_mid(
-                numpy.roll(
-                    FG_2,
-                    (
-                        -sparse_ft_class.facet_off[j0],
-                        -sparse_ft_class.facet_off[j1],
-                    ),
-                    (0, 1),
-                ),
-                sparse_ft_class.yB_size,
-                axis=0,
-            ),
-            sparse_ft_class.yB_size,
-            axis=1,
-        )
-        facet_2[j0, j1] *= numpy.outer(
-            sparse_ft_class.facet_B[j0], sparse_ft_class.facet_B[j1]
-        )
-
-    NMBF_NMBF = numpy.empty(
-        (
-            sparse_ft_class.nsubgrid,
-            sparse_ft_class.nsubgrid,
-            sparse_ft_class.nfacet,
-            sparse_ft_class.nfacet,
-            sparse_ft_class.xM_yN_size,
-            sparse_ft_class.xM_yN_size,
-        ),
-        dtype=complex,
-    )
-    for j0, j1 in itertools.product(
-        range(sparse_ft_class.nfacet), range(sparse_ft_class.nfacet)
-    ):
-        BF_F = sparse_ft_class.prepare_facet(facet_2[j0, j1], 0)
-        BF_BF = sparse_ft_class.prepare_facet(BF_F, 1)
-        for i0 in range(sparse_ft_class.nsubgrid):
-            NMBF_BF = sparse_ft_class.extract_facet_contrib_to_subgrid(
-                BF_BF,
-                0,
-                sparse_ft_class.subgrid_off[i0],
-            )
-            for i1 in range(sparse_ft_class.nsubgrid):
-                NMBF_NMBF[
-                    i0, i1, j0, j1
-                ] = sparse_ft_class.extract_facet_contrib_to_subgrid(
-                    NMBF_BF,
-                    1,
-                    sparse_ft_class.subgrid_off[i1],
-                )
-
-    err_mean = err_mean_img = 0
-    for i0, i1 in itertools.product(
-        range(sparse_ft_class.nsubgrid), range(sparse_ft_class.nsubgrid)
-    ):
-        approx = numpy.zeros(
-            (sparse_ft_class.xM_size, sparse_ft_class.xM_size), dtype=complex
-        )
-        for j0, j1 in itertools.product(
-            range(sparse_ft_class.nfacet), range(sparse_ft_class.nfacet)
-        ):
-            approx += numpy.roll(
-                pad_mid(
-                    pad_mid(
-                        NMBF_NMBF[i0, i1, j0, j1],
-                        sparse_ft_class.xM_size,
-                        axis=0,
-                    ),
-                    sparse_ft_class.xM_size,
-                    axis=1,
-                ),
-                (
-                    sparse_ft_class.facet_off[j0]
-                    * sparse_ft_class.xM_size
-                    // sparse_ft_class.N,
-                    sparse_ft_class.facet_off[j1]
-                    * sparse_ft_class.xM_size
-                    // sparse_ft_class.N,
-                ),
-                (0, 1),
-            )
-        approx = extract_mid(
-            extract_mid(
-                ifft(ifft(approx, axis=0), axis=1),
-                sparse_ft_class.xA_size,
-                axis=0,
-            ),
-            sparse_ft_class.xA_size,
-            axis=1,
-        )
-        approx *= numpy.outer(
-            sparse_ft_class.subgrid_A[i0], sparse_ft_class.subgrid_A[i1]
-        )
-        err_mean += (
-            numpy.abs(approx - subgrid_2[i0, i1]) ** 2
-            / sparse_ft_class.nsubgrid ** 2
-        )
-        err_mean_img += (
-            numpy.abs(fft(fft(approx - subgrid_2[i0, i1], axis=0), axis=1))
-            ** 2
-            / sparse_ft_class.nsubgrid ** 2
-        )
-    x = numpy.log(numpy.sqrt(err_mean_img)) / numpy.log(10)
-
-    log.info(
-        "RMSE: %s (image: %s)",
-        numpy.sqrt(numpy.mean(err_mean)),
-        numpy.sqrt(numpy.mean(err_mean_img)),
-    )
-
-    if to_plot:
-        if fig_name:
-            full_name = f"{fig_name}_test_accuracy_facet_to_subgrid_2d"
-        else:
-            full_name = None
-        display_plots(x, fig_name=full_name)
-
-
-def test_accuracy_subgrid_to_facet(
-    sparse_ft_class,
-    xs=252,
-    ys=252,
-    to_plot=True,
-    fig_name=None,
-):
-    """
-    Test the accuracy of the 2D subgrid to facet algorithm.
-    This can be a stand-alone test routine.
-    The test creates an arbitrary FG term and plot the errors.
-
-    :param sparse_ft_class: SparseFourierTransform class object
-    :param xs: size of test image in X
-    :param ys: size of test image in X
-    :param to_plot: run plotting?
-    :param fig_name: If given, figures will be saved with this
-                     prefix into PNG files. If to_plot is set to False,
-                     fig_name doesn't have an effect.
-    """
-    subgrid_2 = numpy.empty(
-        (
-            sparse_ft_class.nsubgrid,
-            sparse_ft_class.nsubgrid,
-            sparse_ft_class.xA_size,
-            sparse_ft_class.xA_size,
-        ),
-        dtype=complex,
-    )
-    facet_2 = numpy.empty(
-        (
-            sparse_ft_class.nfacet,
-            sparse_ft_class.nfacet,
-            sparse_ft_class.yB_size,
-            sparse_ft_class.yB_size,
-        ),
-        dtype=complex,
-    )
-
-    FG_2 = numpy.zeros((sparse_ft_class.N, sparse_ft_class.N))
-    FG_2[ys, xs] = 1
-    G_2 = ifft(ifft(FG_2, axis=0), axis=1)
-
-    for i0, i1 in itertools.product(
-        range(sparse_ft_class.nsubgrid), range(sparse_ft_class.nsubgrid)
-    ):
-        subgrid_2[i0, i1] = extract_mid(
-            extract_mid(
-                numpy.roll(
-                    G_2,
-                    (
-                        -sparse_ft_class.subgrid_off[i0],
-                        -sparse_ft_class.subgrid_off[i1],
-                    ),
-                    (0, 1),
-                ),
-                sparse_ft_class.xA_size,
-                axis=0,
-            ),
-            sparse_ft_class.xA_size,
-            axis=1,
-        )
-        subgrid_2[i0, i1] *= numpy.outer(
-            sparse_ft_class.subgrid_A[i0], sparse_ft_class.subgrid_A[i1]
-        )
-    for j0, j1 in itertools.product(
-        range(sparse_ft_class.nfacet), range(sparse_ft_class.nfacet)
-    ):
-        facet_2[j0, j1] = extract_mid(
-            extract_mid(
-                numpy.roll(
-                    FG_2,
-                    (
-                        -sparse_ft_class.facet_off[j0],
-                        -sparse_ft_class.facet_off[j1],
-                    ),
-                    (0, 1),
-                ),
-                sparse_ft_class.yB_size,
-                axis=0,
-            ),
-            sparse_ft_class.yB_size,
-            axis=1,
-        )
-        facet_2[j0, j1] *= numpy.outer(
-            sparse_ft_class.facet_B[j0], sparse_ft_class.facet_B[j1]
-        )
-
-    NAF_NAF = numpy.empty(
-        (
-            sparse_ft_class.nsubgrid,
-            sparse_ft_class.nsubgrid,
-            sparse_ft_class.nfacet,
-            sparse_ft_class.nfacet,
-            sparse_ft_class.xM_yN_size,
-            sparse_ft_class.xM_yN_size,
-        ),
-        dtype=complex,
-    )
-    for i0, i1 in itertools.product(
-        range(sparse_ft_class.nsubgrid), range(sparse_ft_class.nsubgrid)
-    ):
-        AF_AF = sparse_ft_class.prepare_subgrid(subgrid_2[i0, i1])
-        for j0 in range(sparse_ft_class.nfacet):
-            NAF_AF = sparse_ft_class.extract_subgrid_contrib_to_facet(
-                AF_AF, sparse_ft_class.facet_off[j0], 0
-            )
-            for j1 in range(sparse_ft_class.nfacet):
-                NAF_NAF[
-                    i0, i1, j0, j1
-                ] = sparse_ft_class.extract_subgrid_contrib_to_facet(
-                    NAF_AF, sparse_ft_class.facet_off[j1], 1
-                )
-
-    BMNAF_BMNAF = numpy.empty(
-        (
-            sparse_ft_class.nfacet,
-            sparse_ft_class.nfacet,
-            sparse_ft_class.yB_size,
-            sparse_ft_class.yB_size,
-        ),
-        dtype=complex,
-    )
-    for j0, j1 in itertools.product(
-        range(sparse_ft_class.nfacet), range(sparse_ft_class.nfacet)
-    ):
-        MNAF_BMNAF = numpy.zeros(
-            (sparse_ft_class.yP_size, sparse_ft_class.yB_size), dtype=complex
-        )
-        for i0 in range(sparse_ft_class.nsubgrid):
-            NAF_MNAF = numpy.zeros(
-                (sparse_ft_class.xM_yN_size, sparse_ft_class.yP_size),
-                dtype=complex,
-            )
-            for i1 in range(sparse_ft_class.nsubgrid):
-                NAF_MNAF = NAF_MNAF + sparse_ft_class.add_subgrid_contribution(
-                    len(NAF_MNAF.shape),
-                    NAF_NAF[i0, i1, j0, j1],
-                    sparse_ft_class.subgrid_off[i1],
-                    1,
-                )
-            NAF_BMNAF = sparse_ft_class.finish_facet(
-                NAF_MNAF,
-                sparse_ft_class.facet_B[j1],
-                1,
-            )
-            MNAF_BMNAF = MNAF_BMNAF + sparse_ft_class.add_subgrid_contribution(
-                len(MNAF_BMNAF.shape),
-                NAF_BMNAF,
-                sparse_ft_class.subgrid_off[i0],
-                0,
-            )
-        BMNAF_BMNAF[j0, j1] = sparse_ft_class.finish_facet(
-            MNAF_BMNAF,
-            sparse_ft_class.facet_B[j0],
-            0,
-        )
-
-    pylab.rcParams["figure.figsize"] = 16, 8
-    err_mean = err_mean_img = 0
-
-    for j0, j1 in itertools.product(
-        range(sparse_ft_class.nfacet), range(sparse_ft_class.nfacet)
-    ):
-        approx = numpy.zeros(
-            (sparse_ft_class.yB_size, sparse_ft_class.yB_size), dtype=complex
-        )
-        approx += BMNAF_BMNAF[j0, j1]
-        err_mean += (
-            numpy.abs(ifft(ifft(approx - facet_2[j0, j1], axis=0), axis=1))
-            ** 2
-            / sparse_ft_class.nfacet ** 2
-        )
-        err_mean_img += (
-            numpy.abs(approx - facet_2[j0, j1]) ** 2
-            / sparse_ft_class.nfacet ** 2
-        )
-
-    x = numpy.log(numpy.sqrt(err_mean_img)) / numpy.log(10)
-    log.info(
-        "RMSE: %s (image: %s)",
-        numpy.sqrt(numpy.mean(err_mean)),
-        numpy.sqrt(numpy.mean(err_mean_img)),
-    )
-
-    if to_plot:
-        if fig_name:
-            full_name = f"{fig_name}_test_accuracy_subgrid_to_facet_2d"
-        else:
-            full_name = None
-        display_plots(x, fig_name=full_name)
-
-
-=======
->>>>>>> a416ae2a
 @dask_wrapper
 def add_two(one, two, **kwargs):
     """
