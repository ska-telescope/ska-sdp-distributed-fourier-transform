--- conflicted
+++ resolved
@@ -1,12 +1,13 @@
 """Distributed Fourier Transform Module."""
 import itertools
 
+import scipy.special
+import scipy.signal
+import numpy
 import dask.array
-import numpy
-import scipy.signal
-import scipy.special
 
 from src.fourier_transform.dask_wrapper import dask_wrapper
+
 
 # TODO: ideally we'd like to merge the 1D functions with their 2D equivalent,
 #   which then can be used for both versions
@@ -42,10 +43,7 @@
     if N == N0:
         return a
     pad = slice_a(
-        (0, 0),
-        (N // 2 - N0 // 2, (N + 1) // 2 - (N0 + 1) // 2),
-        len(a.shape),
-        axis,
+        (0, 0), (N // 2 - N0 // 2, (N + 1) // 2 - (N0 + 1) // 2), len(a.shape), axis
     )
     return numpy.pad(a, pad, mode="constant", constant_values=0.0)
 
@@ -223,8 +221,7 @@
 
     # 2D Prolate spheroidal angular function is separable
     return numpy.outer(
-        anti_aliasing_function(shape[0], m, c),
-        anti_aliasing_function(shape[1], m, c),
+        anti_aliasing_function(shape[0], m, c), anti_aliasing_function(shape[1], m, c)
     )
 
 
@@ -300,18 +297,12 @@
 
     elif dims == 2:
         subgrid = numpy.empty(
-<<<<<<< HEAD
-            (nsubgrid, nsubgrid, xA_size, xA_size), dtype=complex
-        )
-        facet = numpy.empty((nfacet, nfacet, yB_size, yB_size), dtype=complex)
-=======
             (constants_class.nsubgrid, constants_class.nsubgrid, constants_class.xA_size, constants_class.xA_size),
             dtype=complex,
         )
         facet = numpy.empty(
             (constants_class.nfacet, constants_class.nfacet, constants_class.yB_size, constants_class.yB_size), dtype=complex
         )
->>>>>>> 1464daa4
 
         if use_dask:
             subgrid = subgrid.tolist()
@@ -483,23 +474,12 @@
     if use_dask:
         RNjMiBjFj = RNjMiBjFj.tolist()
 
-<<<<<<< HEAD
-    for j in range(nfacet):
-        BjFj = prepare_facet_1d(
-            facet[j], Fb, yP_size, use_dask=use_dask, nout=1
-        )
-        for i in range(nsubgrid):
-            RNjMiBjFj[i][
-                j
-            ] = facet_contribution_to_subgrid_1d(  # extract subgrid
-=======
     for j in range(constants_class.nfacet):
         BjFj = prepare_facet_1d(
             facet[j], constants_class.Fb, constants_class.yP_size, use_dask=use_dask, nout=1
         )
         for i in range(constants_class.nsubgrid):
             RNjMiBjFj[i][j] = facet_contribution_to_subgrid_1d(  # extract subgrid
->>>>>>> 1464daa4
                 BjFj,
                 constants_class.subgrid_off[i],
                 constants_class,
@@ -559,19 +539,7 @@
 
 
 def reconstruct_subgrid_1d(
-<<<<<<< HEAD
-    nmbfs,
-    xM_size,
-    nfacet,
-    facet_off,
-    N,
-    subgrid_A,
-    xA_size,
-    nsubgrid,
-    use_dask,
-=======
     nmbfs, constants_class, use_dask
->>>>>>> 1464daa4
 ):
     """
     Reconstruct the subgrid array calculated by facets_to_subgrid_1d.
@@ -596,15 +564,6 @@
         approx_subgrid = approx_subgrid.tolist()
         approx = numpy.zeros((constants_class.nsubgrid, constants_class.xM_size), dtype=complex)
         approx = approx.tolist()
-<<<<<<< HEAD
-        for i in range(nsubgrid):
-            for j in range(nfacet):
-                approx[i] = approx[i] + add_padded_value(
-                    nmbfs[i][j],
-                    facet_off[j],
-                    xM_size,
-                    N,
-=======
         for i in range(constants_class.nsubgrid):
             for j in range(constants_class.nfacet):
                 approx[i] = approx[i] + _add_padded_value(
@@ -612,23 +571,15 @@
                     constants_class.facet_off[j],
                     constants_class.xM_size,
                     constants_class.N,
->>>>>>> 1464daa4
                     use_dask=use_dask,
                     nout=1,
                 )
             # TODO: Here we used dask array in order to avoid complications of ifft, but this is not optimal.
             approx_array = dask.array.from_delayed(
-<<<<<<< HEAD
-                approx[i], (xM_size,), dtype=complex
-            )
-            approx_subgrid[i] = subgrid_A[i] * extract_mid(
-                ifft(approx_array), xA_size
-=======
                 approx[i], (constants_class.xM_size,), dtype=complex
             )
             approx_subgrid[i] = constants_class.subgrid_A[i] * extract_mid(
                 ifft(approx_array), constants_class.xA_size
->>>>>>> 1464daa4
             )
     else:
         for i in range(constants_class.nsubgrid):
@@ -637,13 +588,8 @@
                 approx = approx + _add_padded_value(
                     nmbfs[i, j], constants_class.facet_off[j], constants_class.xM_size, constants_class.N
                 )
-<<<<<<< HEAD
-            approx_subgrid[i, :] = subgrid_A[i] * extract_mid(
-                ifft(approx), xA_size
-=======
             approx_subgrid[i, :] = constants_class.subgrid_A[i] * extract_mid(
                 ifft(approx), constants_class.xA_size
->>>>>>> 1464daa4
             )
 
     return approx_subgrid
@@ -684,17 +630,6 @@
 
 
 @dask_wrapper
-<<<<<<< HEAD
-def calculate_fns_term(
-    subgrid_ith, facet_off_jth, Fn, xM_size, xM_yN_size, N, **kwargs
-):
-
-    return Fn * extract_mid(
-        numpy.roll(
-            fft(pad_mid(subgrid_ith, xM_size)), -facet_off_jth * xM_size // N
-        ),
-        xM_yN_size,
-=======
 def _calculate_fns_term(subgrid_ith, facet_off_jth, constants_class, **kwargs):
     """
     :param subgrid_ith: ith subgrid element
@@ -711,7 +646,6 @@
             -facet_off_jth * constants_class.xM_size // constants_class.N,
         ),
         constants_class.xM_yN_size,
->>>>>>> 1464daa4
     )
 
 
@@ -800,19 +734,6 @@
 
     :return: subgrid contribution
     """
-<<<<<<< HEAD
-    NjSi = numpy.zeros(xMxN_yP_size, dtype=complex)
-    NjSi_mid = extract_mid(NjSi, xM_yP_size)
-    NjSi_mid[:] = ifft(
-        pad_mid(nafs_ij, xM_yP_size)
-    )  # updates NjSi via reference!
-    NjSi[-xN_yP_size // 2 :] = NjSi_mid[: xN_yP_size // 2]
-    NjSi[: xN_yP_size // 2 :] = NjSi_mid[-xN_yP_size // 2 :]
-    FMiNjSi = fft(
-        numpy.roll(
-            pad_mid(facet_m0_trunc * NjSi, yP_size),
-            subgrid_off_i * yP_size // N,
-=======
     NjSi = numpy.zeros(constants_class.xMxN_yP_size, dtype=complex)
     NjSi_mid = extract_mid(NjSi, constants_class.xM_yP_size)
     NjSi_mid[:] = ifft(
@@ -824,7 +745,6 @@
         numpy.roll(
             pad_mid(constants_class.facet_m0_trunc * NjSi, constants_class.yP_size),
             subgrid_off_i * constants_class.yP_size // constants_class.N,
->>>>>>> 1464daa4
         )
     )
     subgrid_contrib = extract_mid(FMiNjSi, constants_class.yB_size)
@@ -852,13 +772,8 @@
     NjSi[: constants_class.xN_yP_size // 2:] = NjSi_mid[-constants_class.xN_yP_size // 2:]
     FMiNjSi = fft(
         numpy.roll(
-<<<<<<< HEAD
-            pad_mid(facet_m0_trunc * NjSi, yP_size),
-            subgrid_off_i * yP_size // N,
-=======
             pad_mid(constants_class.facet_m0_trunc * NjSi, constants_class.yP_size),
             subgrid_off_i * constants_class.yP_size // constants_class.N,
->>>>>>> 1464daa4
         )
     )
     subgrid_contrib = extract_mid(FMiNjSi, constants_class.yB_size)
@@ -962,9 +877,7 @@
 
     :return: BF
     """
-    BF = pad_mid_a(
-        facet * broadcast_a(Fb, len(facet.shape), axis), yP_size, axis
-    )
+    BF = pad_mid_a(facet * broadcast_a(Fb, len(facet.shape), axis), yP_size, axis)
     BF = ifft_a(BF, axis)
     return BF
 
@@ -995,13 +908,8 @@
     """
     dims = len(BF.shape)
     BF_mid = extract_mid_a(
-<<<<<<< HEAD
-        numpy.roll(BF, -subgrid_off[i] * yP_size // N, axis),
-        xMxN_yP_size,
-=======
         numpy.roll(BF, -subgrid_off_i * constants_class.yP_size // constants_class.N, axis),
         constants_class.xMxN_yP_size,
->>>>>>> 1464daa4
         axis,
     )
     MBF = broadcast_a(constants_class.facet_m0_trunc, dims, axis) * BF_mid
@@ -1093,13 +1001,8 @@
     NjSi_temp = NjSi_temp * broadcast_a(constants_class.facet_m0_trunc, len(NjSi.shape), axis)
 
     return numpy.roll(
-<<<<<<< HEAD
-        pad_mid_a(NjSi_temp, yP_size, axis),
-        subgrid_off_i * yP_size // N,
-=======
         pad_mid_a(NjSi_temp, constants_class.yP_size, axis),
         subgrid_off_i * constants_class.yP_size // constants_class.N,
->>>>>>> 1464daa4
         axis=axis,
     )
 
@@ -1126,69 +1029,6 @@
 
 
 # COMMON 1D and 2D FUNCTIONS -- SETTING UP FOR ALGORITHM TO RUN
-<<<<<<< HEAD
-def calculate_pswf(yN_size, alpha, W):
-    """
-    Calculate PSWF (prolate-spheroidal wave function) at the
-    full required resolution (facet size)
-
-    :param yN_size: needed padding
-    :param alpha: TODO: ???, int
-    :param W: PSWF parameter (grid-space support), float
-    """
-    pswf = anti_aliasing_function(yN_size, alpha, numpy.pi * W / 2).real
-    pswf /= numpy.prod(
-        numpy.arange(2 * alpha - 1, 0, -2, dtype=float)
-    )  # double factorial
-    return pswf
-
-
-def get_actual_work_terms(
-    pswf, xM, xMxN_yP_size, yB_size, yN_size, xM_size, N, yP_size
-):
-    """
-    Get gridding-related functions.
-    Calculate actual work terms to use. We need both $n$ and $b$ in image space
-    In case of gridding: "n": gridding function (except that we have it in image space here)
-                         "b": grid correction function.
-
-    :param pswf: prolate-spheroidal wave function
-    :param xM: TODO ???
-    :param xMxN_yP_size: length of the region to be cut out of the prepared facet data.
-                         i.e. len(facet_m0_trunc)
-    :param yB_size: effective facet size
-    :param yN_size: needed padding
-    :param xM_size: padded (rough) subgrid size
-    :param N: total image size in one direction
-    :param yP_size: padded (rough) image size (facet)
-
-    :return:
-        Fb: Fourier transform of grid correction function
-        Fn: Fourier transform of gridding function
-        facet_m0_trunc: mask truncated to a facet (image space)
-
-    Note (Peter W): The reason they're single functions (i.e. we only compute one Fn, Fb and m0
-    instead of one per facet/subgrid) is that we assume that they are all the same function,
-    just shifted in grid and image space respectively (to the positions of the subgrids and facets)
-    """
-    Fb = 1 / extract_mid(pswf, yB_size)
-    Fn = pswf[(yN_size // 2) % int(1 / 2 / xM) :: int(1 / 2 / xM)]
-    facet_m0_trunc = pswf * numpy.sinc(
-        coordinates(yN_size) * xM_size / N * yN_size
-    )
-    facet_m0_trunc = (
-        xM_size
-        * yP_size
-        / N
-        * extract_mid(
-            ifft(pad_mid(facet_m0_trunc, yP_size)), xMxN_yP_size
-        ).real
-    )
-    return Fb, Fn, facet_m0_trunc
-
-
-=======
->>>>>>> 1464daa4
 def generate_mask(n_image, ndata_point, true_usable_size, offset):
     """
     Determine the appropriate A/B masks for cutting the subgrid/facet out.
@@ -1202,13 +1042,9 @@
     :return: mask: subgrid_A or facet_B
     """
     mask = numpy.zeros((ndata_point, true_usable_size), dtype=int)
-    subgrid_border = (
-        offset + numpy.hstack([offset[1:], [n_image + offset[0]]])
-    ) // 2
+    subgrid_border = (offset + numpy.hstack([offset[1:], [n_image + offset[0]]])) // 2
     for i in range(ndata_point):
-        left = (
-            subgrid_border[i - 1] - offset[i] + true_usable_size // 2
-        ) % n_image
+        left = (subgrid_border[i - 1] - offset[i] + true_usable_size // 2) % n_image
         right = subgrid_border[i] - offset[i] + true_usable_size // 2
         assert (
             left >= 0 and right <= true_usable_size
