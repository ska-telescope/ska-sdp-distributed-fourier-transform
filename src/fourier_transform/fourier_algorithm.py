"""Distributed Fourier Transform Module."""
import itertools

import scipy.special
import scipy.signal
import numpy
import dask
import dask.array
from src.fourier_transform.dask_wrapper import dask_wrapper

from src.fourier_transform.dask_wrapper import dask_wrapper


# TODO: ideally we'd like to merge the 1D functions with their 2D equivalent,
#   which then can be used for both versions


# TODO: need to merge the functions with _a in their name to their equivalents from Crocodile
#   Crocodile functions are below the _a ones
def slice_a(fill_val, axis_val, dims, axis):
    """
    Slice A

    param fill_val: Fill value
    param axis_val: Axis value
    param dims: Dimensions
    param axis: Axis

    return:
    """
    return tuple([axis_val if i == axis else fill_val for i in range(dims)])


def pad_mid_a(a, N, axis):
    """
    Pad Mid A

    param a: A
    param N: Total image size on a side
    param axis: Axis

    return:
    """
    N0 = a.shape[axis]
    if N == N0:
        return a
    pad = slice_a(
        (0, 0), (N // 2 - N0 // 2, (N + 1) // 2 - (N0 + 1) // 2), len(a.shape), axis
    )
    return numpy.pad(a, pad, mode="constant", constant_values=0.0)


def extract_mid_a(a, N, axis):
    """
    Extract mid A

    param a: A
    param N: Total image size on a side
    param axis: Axis

    return:
    """
    assert N <= a.shape[axis]
    cx = a.shape[axis] // 2
    if N % 2 != 0:
        slc = slice(cx - N // 2, cx + N // 2 + 1)
    else:
        slc = slice(cx - N // 2, cx + N // 2)
    return a[slice_a(slice(None), slc, len(a.shape), axis)]


def fft_a(a, axis):
    """
    FFT A

    param a: A
    param axis: Axis

    return:
    """
    return numpy.fft.fftshift(
        numpy.fft.fft(numpy.fft.ifftshift(a, axis), axis=axis), axis
    )


def ifft_a(a, axis):
    """
    IFFT A

    param a: A
    param axis: Axis

    return:
    """
    return numpy.fft.fftshift(
        numpy.fft.ifft(numpy.fft.ifftshift(a, axis), axis=axis), axis
    )


def broadcast_a(a, dims, axis):
    """
    Broadcast A

    param a: A
    param dims: Dimensions
    param axis: Axis

    return:
    """
    return a[slice_a(numpy.newaxis, slice(None), dims, axis)]


# CROCODILE FUNCTIONS:
# TODO: update, where needed, so they can also operate a single, given axis (merge with funcs above)
def coordinates(N):
    """1D array which spans [-.5,.5[ with 0 at position N/2"""
    N2 = N // 2
    if N % 2 == 0:
        return numpy.mgrid[-N2:N2] / N
    else:
        return numpy.mgrid[-N2 : N2 + 1] / N


def fft(a):
    """Fourier transformation from image to grid space

    :param a: image in `lm` coordinate space
    :param axis: int or shape tuple, optional
        Axes over which to calculate.  Defaults to None, which shifts all axes.
        (doc from numpy.fft.ifftshift docstring)
    :return: `uv` grid
    """
    if len(a.shape) == 1:
        return numpy.fft.fftshift(numpy.fft.fft(numpy.fft.ifftshift(a)))
    elif len(a.shape) == 2:
        return numpy.fft.fftshift(numpy.fft.fft2(numpy.fft.ifftshift(a)))
    assert False, "Unsupported image shape for FFT!"


def ifft(a):
    """Fourier transformation from grid to image space

    :param a: `uv` grid to transform
    :return: an image in `lm` coordinate space
    """
    if len(a.shape) == 1:
        return numpy.fft.fftshift(numpy.fft.ifft(numpy.fft.ifftshift(a)))
    elif len(a.shape) == 2:
        return numpy.fft.fftshift(numpy.fft.ifft2(numpy.fft.ifftshift(a)))
    assert False, "Unsupported grid shape for iFFT!"


def pad_mid(ff, N):
    """
    Pad a far field image with zeroes to make it the given size.

    Effectively as if we were multiplying with a box function of the
    original field's size, which is equivalent to a convolution with a
    sinc pattern in the uv-grid.

    :param ff: The input far field. Should be smaller than NxN.
    :param N:  The desired far field size

    """

    N0 = ff.shape[0]
    if N == N0:
        return ff
    assert N > N0
    pad = [(N // 2 - N0 // 2, (N + 1) // 2 - (N0 + 1) // 2)]
    if len(ff.shape) == 2:
        assert N0 == ff.shape[1]
        pad = 2 * pad  # both dimensions
    return numpy.pad(ff, pad, mode="constant", constant_values=0.0)


def extract_mid(a, N):
    """
    Extract a section from middle of a map

    Suitable for zero frequencies at N/2. This is the reverse
    operation to pad.

    :param a: grid from which to extract
    :param s: size of section
    """

    assert N <= a.shape[0]
    cx = a.shape[0] // 2
    s = N // 2
    if len(a.shape) == 2:
        assert N <= a.shape[1]
        cy = a.shape[1] // 2
        if N % 2 != 0:
            return a[cx - s : cx + s + 1, cy - s : cy + s + 1]
        else:
            return a[cx - s : cx + s, cy - s : cy + s]
    elif len(a.shape) == 1:
        if N % 2 != 0:
            return a[cx - s : cx + s + 1]
        else:
            return a[cx - s : cx + s]
    else:
        assert False, "Unsupported grid shape for extract_mid!"


def anti_aliasing_function(shape, m, c):
    """
    Compute the prolate spheroidal anti-aliasing function

    See VLA Scientific Memoranda 129, 131, 132
    :param shape: (height, width) pair or just width
    :param m: mode parameter
    :param c: spheroidal parameter
    """

    # One dimensional?
    if len(numpy.array(shape).shape) == 0:

        pswf = scipy.special.pro_ang1(m, m, c, 2 * coordinates(shape))[0]
        pswf[0] = 0  # zap NaN
        return pswf

    # 2D Prolate spheroidal angular function is separable
    return numpy.outer(
        anti_aliasing_function(shape[0], m, c), anti_aliasing_function(shape[1], m, c)
    )


# 1D FOURIER ALGORITHM FUNCTIONS
@dask_wrapper
def _ith_subgrid_facet_element(
    true_image, offset_i, true_usable_size, mask_element, axis=None, **kwargs
):
    result = mask_element * extract_mid(
        numpy.roll(true_image, offset_i, axis), true_usable_size
    )
    return result


def make_subgrid_and_facet(
    G,
    FG,
    nsubgrid,
    xA_size,
    subgrid_A,
    subgrid_off,
    nfacet,
    yB_size,
    facet_B,
    facet_off,
    dims,
    use_dask=False,
):
    """
    Calculate the actual subgrids and facets. Dask.delayed compatible version

    :param G: "ground truth", the actual input data
    :param FG: FFT of input data
    :param nsubgrid: number of subgrid
    :param xA_size: true usable subgrid size
    :param subgrid_A: subgrid mask
    :param subgrid_off: subgrid offset
    :param nfacet: number of facet
    :param yB_size: effective facet size
    :param facet_B: facet mask
    :param facet_off: facet offset
<<<<<<< HEAD
    :param dims: TODO
    :param use_dask: run function with dask.delayed or not?

    :return: tuple of two numpy.ndarray (subgrid, facet)
    """
    if dims == 1:
        subgrid = numpy.empty((nsubgrid, xA_size), dtype=complex)
        for i in range(nsubgrid):
            subgrid[i] = _ith_subgrid_facet_element(
                G,
                -subgrid_off[i],
                xA_size,
                subgrid_A[i],
                axis=None,
                use_dask=use_dask,
                nout=1,
            )

        facet = numpy.empty((nfacet, yB_size), dtype=complex)
        for j in range(nfacet):
            facet[j] = _ith_subgrid_facet_element(
                FG,
                -facet_off[j],
                yB_size,
                facet_B[j],
                axis=None,
                use_dask=use_dask,
                nout=1,
            )

=======
    :param dims: Dimensions; integer 1 or 2 for 1D or 2D
    :param use_dask: run function with dask.delayed or not?
    :return: tuple of two numpy.ndarray (subgrid, facet)
    """

    if dims == 1:
        subgrid = numpy.empty((nsubgrid, xA_size), dtype=complex)
        facet = numpy.empty((nfacet, yB_size), dtype=complex)

        if use_dask:
            subgrid = subgrid.tolist()
            facet = facet.tolist()

        for i in range(nsubgrid):
            subgrid[i] = _ith_subgrid_facet_element(
                G,
                -subgrid_off[i],
                xA_size,
                subgrid_A[i],
                axis=None,
                use_dask=use_dask,
                nout=1,
            )

        for j in range(nfacet):
            facet[j] = _ith_subgrid_facet_element(
                FG,
                -facet_off[j],
                yB_size,
                facet_B[j],
                axis=None,
                use_dask=use_dask,
                nout=1,
            )

>>>>>>> 45b7dd9d
    elif dims == 2:
        subgrid = numpy.empty((nsubgrid, nsubgrid, xA_size, xA_size), dtype=complex)
        facet = numpy.empty((nfacet, nfacet, yB_size, yB_size), dtype=complex)

        if use_dask:
            subgrid = subgrid.tolist()
            facet = facet.tolist()

        for i0, i1 in itertools.product(range(nsubgrid), range(nsubgrid)):
            subgrid[i0][i1] = _ith_subgrid_facet_element(
                G,
                (-subgrid_off[i0], -subgrid_off[i1]),
                xA_size,
                numpy.outer(subgrid_A[i0], subgrid_A[i1]),
                axis=(0, 1),
                use_dask=use_dask,
                nout=1,
            )
<<<<<<< HEAD

=======
>>>>>>> 45b7dd9d
        for j0, j1 in itertools.product(range(nfacet), range(nfacet)):
            facet[j0][j1] = _ith_subgrid_facet_element(
                FG,
                (-facet_off[j0], -facet_off[j1]),
                yB_size,
                numpy.outer(facet_B[j0], facet_B[j1]),
                axis=(0, 1),
                use_dask=use_dask,
                nout=1,
            )
<<<<<<< HEAD

=======
>>>>>>> 45b7dd9d
    else:
        raise ValueError("Wrong dimensions. Only 1D and 2D are supported.")

    return subgrid, facet


def make_subgrid_and_facet_dask_array(
    G, nsubgrid, xA_size, subgrid_A, subgrid_off, nfacet, yB_size, facet_B, facet_off,
):
    """
    Calculate the actual subgrids and facets. Same as make_subgrid_and_facet
    but implemented using dask.array. Consult that function for a full docstring.
    Separating between 1D and 2D not yet implemented.
    """

    # TODO: I didn't change the FG variable and am currently not using use_dask=True.
    # TODO: But this may need to be changed
    FG = fft(G)

    subgrid = dask.array.from_array(
        [
            _ith_subgrid_facet_element(
                G, -subgrid_off[i], xA_size, subgrid_A[i], axis=None
            )
            for i in range(nsubgrid)
        ],
        chunks=(1, xA_size),
    ).astype(complex)

    facet = dask.array.from_array(
        [
            _ith_subgrid_facet_element(
                FG, -facet_off[j], yB_size, facet_B[j], axis=None
            )
            for j in range(nfacet)
        ],
        chunks=(1, yB_size),
    ).astype(complex)

    return subgrid, facet


<<<<<<< HEAD
=======
@dask_wrapper
>>>>>>> 45b7dd9d
def facet_contribution_to_subgrid_1d(
    BjFj,
    facet_m0_trunc,
    offset_i,
    yP_size,
    N,
    xMxN_yP_size,
    xN_yP_size,
    xM_yP_size,
    xM_yN_size,
    Fn,
    **kwargs
):
    """
    Extract the facet contribution to a subgrid for 1D version.

    :param BjFj: Prepared facet data (i.e. multiplied by b, padded to yP_size, Fourier transformed)
    :param facet_m0_trunc: mask truncated to a facet (image space)
    :param offset_i: ith offset value (subgrid)
    :param yP_size: facet size, padded for m convolution (internal; it's len(BjFj))
    :param N: total image size on a side
    :param xMxN_yP_size: length of the region to be cut out of the prepared facet data.
                         i.e. len(facet_m0_trunc)
    :param xN_yP_size: remainder of the padded facet region after the cut-out region has been subtracetd of it
                       i.e. xMxN_yP_size - xM_yP_size
    :param xM_yP_size: (padded subgrid size * padded image size (facet)) / N
    :param xM_yN_size: (padded subgrid size * padding) / N
    :param Fn: Fourier transform of gridding function

    :return: facet_in_a_subgrid: facet contribution to a subgrid
    """
    MiBjFj = facet_m0_trunc * extract_mid(
        numpy.roll(BjFj, -offset_i * yP_size // N), xMxN_yP_size
    )
    MiBjFj_sum = extract_mid(MiBjFj, xM_yP_size)
    MiBjFj_sum[: xN_yP_size // 2] = (
        MiBjFj_sum[: xN_yP_size // 2] + MiBjFj[-xN_yP_size // 2 :]
    )
    MiBjFj_sum[-xN_yP_size // 2 :] = (
        MiBjFj_sum[-xN_yP_size // 2 :] + MiBjFj[: xN_yP_size // 2 :]
    )

    facet_in_a_subgrid = Fn * extract_mid(fft(MiBjFj_sum), xM_yN_size)

    return facet_in_a_subgrid


def facet_contribution_to_subgrid_1d_dask_array(
    BjFj,
    facet_m0_trunc,
    offset_i,
    yP_size,
    N,
    xMxN_yP_size,
    xN_yP_size,
    xM_yP_size,
    xM_yN_size,
    Fn,
):
    """
    Extract the facet contribution of a subgrid for 1D version.
    Same as facet_contribution_to_subgrid_1d but implemented using dask.array.

    :param BjFj: Prepared facet data (i.e. multiplied by b, padded to yP_size, Fourier transformed)
    :param facet_m0_trunc: mask truncated to a facet (image space)
    :param offset_i: ith offset value (subgrid)
    :param yP_size: facet size, padded for m convolution (internal; it's len(BjFj))
    :param N: total image size on a side
    :param xMxN_yP_size: length of the region to be cut out of the prepared facet data.
                         i.e. len(facet_m0_trunc)
    :param xN_yP_size: remainder of the padded facet region after the cut-out region has been subtracetd of it
                       i.e. xMxN_yP_size - xM_yP_size
    :param xM_yP_size: (padded subgrid size * padded image size (facet)) / N
    :param xM_yN_size: (padded subgrid size * padding) / N
    :param Fn: Fourier transform of gridding function

    :return: facet_in_a_subgrid: facet contribution to a subgrid
    """
    MiBjFj = facet_m0_trunc * extract_mid(
        numpy.roll(BjFj, -offset_i * yP_size // N), xMxN_yP_size
    ).rechunk(xMxN_yP_size)
    MiBjFj_sum = extract_mid(MiBjFj, xM_yP_size).rechunk(xM_yP_size)
    MiBjFj_sum[: xN_yP_size // 2] += MiBjFj[-xN_yP_size // 2 :]
    MiBjFj_sum[-xN_yP_size // 2 :] += MiBjFj[: xN_yP_size // 2 :]

    facet_in_a_subgrid = Fn * extract_mid(fft(MiBjFj_sum), xM_yN_size).rechunk(
        xM_yN_size
    )

    return facet_in_a_subgrid


@dask_wrapper
def prepare_facet_1d(facet_j, Fb, yP_size, **kwargs):

    return ifft(pad_mid(facet_j * Fb, yP_size))  # prepare facet


def facets_to_subgrid_1d(
    facet,
    nsubgrid,
    nfacet,
    xM_yN_size,
    Fb,
    Fn,
    yP_size,
    facet_m0_trunc,
    subgrid_off,
    N,
    xMxN_yP_size,
    xN_yP_size,
    xM_yP_size,
    dtype,
    use_dask,
):
    """
    Facet to subgrid 1D algorithm. Returns redistributed subgrid data.

    :param facet: numpy array of facets
    :param nsubgrid: number of subgrid
    :param nfacet: number of facet
    :param xM_yN_size: (padded subgrid size * padding) / N
    :param Fb: Fourier transform of grid correction function
    :param Fn: Fourier transform of gridding function
    :param yP_size: padded (rough) image size (facet)
    :param facet_m0_trunc: mask truncated to a facet (image space)
    :param subgrid_off: subgrid offset
    :param N: total image size on a side
    :param xMxN_yP_size: length of the region to be cut out of the prepared facet data.
                         i.e. len(facet_m0_trunc)
    :param xN_yP_size: remainder of the padded facet region after the cut-out region has been subtracetd of it
                       i.e. xMxN_yP_size - xM_yP_size
    :param xM_yP_size: (padded subgrid size * padded image size (facet)) / N
    :param dtype: data type
    :param use_dask: use Dask?

    :return: RNjMiBjFj: array of contributions of this facet to different subgrids
    """
    RNjMiBjFj = numpy.empty((nsubgrid, nfacet, xM_yN_size), dtype=dtype)

    if use_dask:
        RNjMiBjFj = RNjMiBjFj.tolist()

    for j in range(nfacet):
        BjFj = prepare_facet_1d(facet[j], Fb, yP_size, use_dask=True, nout=1)
        for i in range(nsubgrid):
            RNjMiBjFj[i][j] = facet_contribution_to_subgrid_1d(  # extract subgrid
                BjFj,
                facet_m0_trunc,
                subgrid_off[i],
                yP_size,
                N,
                xMxN_yP_size,
                xN_yP_size,
                xM_yP_size,
                xM_yN_size,
                Fn,
                use_dask=use_dask,
                nout=1,
            )

    return RNjMiBjFj


def facets_to_subgrid_1d_dask_array(
    facet,
    nsubgrid,
    nfacet,
    xM_yN_size,
    Fb,
    Fn,
    yP_size,
    facet_m0_trunc,
    subgrid_off,
    N,
    xMxN_yP_size,
    xN_yP_size,
    xM_yP_size,
    dtype,
):
    """
    Facet to subgrid 1D algorithm. Returns redistributed subgrid data.
    Same as facets_to_subgrid_1d but implemented using dask.array.

    :param facet: numpy array of facets
    :param nsubgrid: number of subgrid
    :param nfacet: number of facet
    :param xM_yN_size: (padded subgrid size * padding) / N
    :param Fb: Fourier transform of grid correction function
    :param Fn: Fourier transform of gridding function
    :param yP_size: padded (rough) image size (facet)
    :param facet_m0_trunc: mask truncated to a facet (image space)
    :param subgrid_off: subgrid offset
    :param N: total image size on a side
    :param xMxN_yP_size: length of the region to be cut out of the prepared facet data.
                         i.e. len(facet_m0_trunc)
    :param xN_yP_size: remainder of the padded facet region after the cut-out region has been subtracetd of it
                       i.e. xMxN_yP_size - xM_yP_size
    :param xM_yP_size: (padded subgrid size * padded image size (facet)) / N
    :param dtype: data type

    :return: RNjMiBjFj: array of contributions of this facet to different subgrids
    """
    RNjMiBjFj = dask.array.from_array(
        [
            [
                facet_contribution_to_subgrid_1d_dask_array(
                    ifft(
                        pad_mid(facet[i] * Fb, yP_size).rechunk(yP_size)
                    ),  # prepare facet
                    facet_m0_trunc,
                    subgrid_off[j],
                    yP_size,
                    N,
                    xMxN_yP_size,
                    xN_yP_size,
                    xM_yP_size,
                    xM_yN_size,
                    Fn,
                )
                for i in range(nfacet)
            ]
            for j in range(nsubgrid)
        ],
        chunks=(1, 1, xM_yN_size),
    ).astype(dtype)
    return RNjMiBjFj


@dask_wrapper
def add_padded_value(nmbf, facet_off_j, xM_size, N, **kwargs):
    return numpy.roll(pad_mid(nmbf, xM_size), facet_off_j * xM_size // N)


def reconstruct_subgrid_1d(
    nmbfs, xM_size, nfacet, facet_off, N, subgrid_A, xA_size, nsubgrid, use_dask
):
    """
    Reconstruct the subgrid array calculated by facets_to_subgrid_1d.
    TODO: why are we doing this? how is the result different from the result of facets_to_subgrid_1d?

    Note: compared to reconstruct_facet_1d, which does the same but for facets,
    the order in which we perform calculations is different:
    Here we first do the sum, and then cut from xM_size to xA_size,
    hence approx starts as a larger sized array;
    In reconstruct_facet_1d we apply fft then extract_mid to cut down from size yP_size to yB_size,
    finally we do the sum (which results in approx), hence approx is already defined with the smaller size.

    :param nmbfs: subgrid array calculated from facets by facets_to_subgrid_1d
    :param xM_size: padded (rough) subgrid size
    :param nfacet: number of facet
    :param facet_off: facet offset
    :param N: total image size on a side
    :param subgrid_A: subgrid mask
    :param xA_size: true usable subgrid size
    :param use_dask: use Dask?

    :return: approximate subgrid
    """
    approx_subgrid = numpy.ndarray((nsubgrid, xA_size), dtype=complex)
    if use_dask:
        approx_subgrid = approx_subgrid.tolist()
        approx = numpy.zeros((nsubgrid, xM_size), dtype=complex)
        approx = approx.tolist()
        for i in range(nsubgrid):
            for j in range(nfacet):
                approx[i] = approx[i] + add_padded_value(
                    nmbfs[i][j], facet_off[j], xM_size, N, use_dask=use_dask, nout=1
                )
            # TODO: Here we used dask array in order to avoid complications of ifft, but this is not optimal.
            approx_array = dask.array.from_delayed(approx[i], (xM_size,), dtype=complex)
            approx_subgrid[i] = subgrid_A[i] * extract_mid(ifft(approx_array), xA_size)
    else:
        for i in range(nsubgrid):
            approx = numpy.zeros(xM_size, dtype=complex)
            for j in range(nfacet):
                approx = approx + add_padded_value(
                    nmbfs[i, j], facet_off[j], xM_size, N
                )
            approx_subgrid[i, :] = subgrid_A[i] * extract_mid(ifft(approx), xA_size)

    return approx_subgrid


def reconstruct_subgrid_1d_dask_array(
    nmbfs, xM_size, nfacet, facet_off, N, subgrid_A, xA_size, nsubgrid
):
    """
    Reconstruct the subgrid array calculated by facets_to_subgrid_1d.
    Same as reconstruct_subgrid_1d but using dask.array.
    TODO: same questions as for redistribute_subgrid_1d

    :param nmbfs: subgrid array calculated from facets by facets_to_subgrid_1d
    :param xM_size: padded (rough) subgrid size
    :param nfacet: number of facet
    :param facet_off: facet offset
    :param N: total image size on a side
    :param subgrid_A: subgrid mask
    :param xA_size: true usable subgrid size

    :return: approximate subgrid
    """
    approx = dask.array.from_array(
        numpy.zeros((nsubgrid, xM_size), dtype=complex), chunks=(1, xM_size)
    )
    approx_subgrid = dask.array.from_array(
        numpy.ndarray((nsubgrid, xA_size), dtype=complex), chunks=(1, xA_size)
    )
    for i in range(nsubgrid):
        for j in range(nfacet):
            padded = pad_mid(nmbfs[i, j, :], xM_size).rechunk(xM_size)
            approx[i, :] += numpy.roll(padded, facet_off[j] * xM_size // N)

        approx_subgrid[i, :] = subgrid_A[i] * extract_mid(
            ifft(approx[i]), xA_size
        ).rechunk(xA_size)

    return approx_subgrid


@dask_wrapper
def calculate_fns_term(
    subgrid_ith, facet_off_jth, Fn, xM_size, xM_yN_size, N, **kwargs
):

    return Fn * extract_mid(
        numpy.roll(fft(pad_mid(subgrid_ith, xM_size)), -facet_off_jth * xM_size // N),
        xM_yN_size,
    )


def subgrid_to_facet_1d(
    subgrid, nsubgrid, nfacet, xM_yN_size, xM_size, facet_off, N, Fn, use_dask
):
    """
    Subgrid to facet algorithm. Returns redistributed facet data.

    :param subgrid: numpy array of subgrids
    :param nsubgrid: number of subgrid
    :param nfacet: number of facets
    :param xM_yN_size: (padded subgrid size * padding) / N
    :param xM_size: padded subgrid size
    :param facet_off: facet offset
    :param N: total image size on a side
    :param Fn: Fourier transform of gridding function
    :param use_dask: use Dask?

    :return: distributed facet array determined from input subgrid array
    """
    FNjSi = numpy.empty((nsubgrid, nfacet, xM_yN_size), dtype=complex)

    if use_dask:
        FNjSi = FNjSi.tolist()

    for i in range(nsubgrid):
        for j in range(nfacet):
            FNjSi[i][j] = calculate_fns_term(
                subgrid[i],
                facet_off[j],
                Fn,
                xM_size,
                xM_yN_size,
                N,
                use_dask=use_dask,
                nout=1,
            )

    return FNjSi


def subgrid_to_facet_1d_dask_array(
    subgrid, nsubgrid, nfacet, xM_yN_size, xM_size, facet_off, N, Fn
):
    """
    Subgrid to facet algorithm. Returns redistributed facet data.
    Same as subgrid_to_facet_1d but implemented with dask.array

    :param subgrid: numpy array of subgrids
    :param nsubgrid: number of subgrid
    :param nfacet: number of facets
    :param xM_yN_size: (padded subgrid size * padding) / N
    :param xM_size: padded subgrid size
    :param facet_off: facet offset
    :param N: total image size on a side
    :param Fn: Fourier transform of gridding function

    :return: distributed facet array determined from input subgrid array
    """
    FNjSi = dask.array.from_array(
        [
            [
                extract_mid(
                    numpy.roll(
                        fft(pad_mid(subgrid[j], xM_size).rechunk(xM_size)),
                        -facet_off[i] * xM_size // N,
                    ),
                    xM_yN_size,
                )
                for i in range(nfacet)
            ]
            for j in range(nsubgrid)
        ]
    )
    distributed_facet = Fn * FNjSi

    return distributed_facet


@dask_wrapper
def add_subgrid_contribution_1d(
    xMxN_yP_size,
    xM_yP_size,
    nafs_ij,
    xN_yP_size,
    facet_m0_trunc,
    yP_size,
    subgrid_off_i,
    yB_size,
    N,
    **kwargs
):
    """
    Add subgrid contribution to a single facet.

    :param xMxN_yP_size: length of the region to be cut out of the prepared facet data.
                         i.e. len(facet_m0_trunc)
    :param xM_yP_size: (padded subgrid size * padded image size (facet)) / N
    :param nafs_ij: redistributed facet array [i:j] element
    :param xN_yP_size: remainder of the padded facet region after the cut-out region has been subtracetd of it
                       i.e. xMxN_yP_size - xM_yP_size
    :param facet_m0_trunc: mask truncated to a facet (image space)
    :param yP_size: facet size padded for m convolution (internal)
    :param subgrid_off_i: subgrid offset [i]th element
    :param yB_size: effective facet size
    :param N: total image size on a side

    :return: subgrid contribution
    """
    NjSi = numpy.zeros(xMxN_yP_size, dtype=complex)
    NjSi_mid = extract_mid(NjSi, xM_yP_size)
    NjSi_mid[:] = ifft(pad_mid(nafs_ij, xM_yP_size))  # updates NjSi via reference!
    NjSi[-xN_yP_size // 2 :] = NjSi_mid[: xN_yP_size // 2]
    NjSi[: xN_yP_size // 2 :] = NjSi_mid[-xN_yP_size // 2 :]
    FMiNjSi = fft(
        numpy.roll(
            pad_mid(facet_m0_trunc * NjSi, yP_size), subgrid_off_i * yP_size // N
        )
    )
    subgrid_contrib = extract_mid(FMiNjSi, yB_size)
    return subgrid_contrib


def add_subgrid_contribution_1d_dask_array(
    xMxN_yP_size,
    xM_yP_size,
    nafs_ij,
    xN_yP_size,
    facet_m0_trunc,
    yP_size,
    subgrid_off_i,
    yB_size,
    N,
):
    """
    Add subgrid contribution to a single facet.
    Same as add_subgrid_contribution_1d but implemented with dask.array.

    :param xMxN_yP_size: length of the region to be cut out of the prepared facet data.
                         i.e. len(facet_m0_trunc)
    :param xM_yP_size: (padded subgrid size * padded image size (facet)) / N
    :param nafs_ij: redistributed facet array [i:j] element
    :param xN_yP_size: remainder of the padded facet region after the cut-out region has been subtracetd of it
                       i.e. xMxN_yP_size - xM_yP_size
    :param facet_m0_trunc: mask truncated to a facet (image space)
    :param yP_size: facet size padded for m convolution (internal)
    :param subgrid_off_i: subgrid offset [i]th element
    :param yB_size: effective facet size
    :param N: total image size on a side

    :return: subgrid contribution
    """
    NjSi = numpy.zeros(xMxN_yP_size, dtype=complex)
    NjSi_mid = extract_mid(NjSi, xM_yP_size)
    NjSi_mid[:] = ifft(
        pad_mid(nafs_ij, xM_yP_size).rechunk(xM_yP_size)
    )  # updates NjSi via reference!
    NjSi[-xN_yP_size // 2 :] = NjSi_mid[: xN_yP_size // 2]
    NjSi[: xN_yP_size // 2 :] = NjSi_mid[-xN_yP_size // 2 :]
    FMiNjSi = fft(
        numpy.roll(
            pad_mid(facet_m0_trunc * NjSi, yP_size), subgrid_off_i * yP_size // N
        )
    )
    subgrid_contrib = extract_mid(FMiNjSi, yB_size)
    return subgrid_contrib


def reconstruct_facet_1d(
    nafs,
    nfacet,
    yB_size,
    nsubgrid,
    xMxN_yP_size,
    xM_yP_size,
    xN_yP_size,
    facet_m0_trunc,
    yP_size,
    subgrid_off,
    N,
    Fb,
    facet_B,
    use_dask=False,
):
    """
    Reconstruct the facet array calculated by subgrid_to_facet_1d

    :param nafs: redistributed facet array calculated from facets by subgrid_to_facet_1d
    :param nfacet: number of facets
    :param yB_size: effective facet size
    :param nsubgrid: number of subgrids
    :param xMxN_yP_size: length of the region to be cut out of the prepared facet data.
                         i.e. len(facet_m0_trunc)
    :param xM_yP_size: (padded subgrid size * padded image size (facet)) / N
    :param xN_yP_size: remainder of the padded facet region after the cut-out region has been subtracetd of it
                       i.e. xMxN_yP_size - xM_yP_size
    :param facet_m0_trunc: mask truncated to a facet (image space)
    :param yP_size: facet size padded for m convolution (internal)
    :param subgrid_off: subgrid offset
    :param N: total image size on a side
    :param Fb: Fourier transform of grid correction function
    :param facet_B: facet mask

    :return: approximate facet
    """
    approx_facet = numpy.ndarray((nfacet, yB_size), dtype=complex)
<<<<<<< HEAD
    for j in range(nfacet):

        # Note: compared to reconstruct_subgrid_1d, which does the same but for subgrids,
        # the order in which we perform calculations is different:
        # here, we apply fft then extract_mid to cut down from size yP_size to yB_size,
        # finally we do the sum (which results in approx);
        # In reconstruct_subgrid_1d we first do the sum, and then cut from xM_size to xA_size,
        # hence approx starts as a larger sized array in that case.
        approx = numpy.zeros(yB_size, dtype=complex)
        for i in range(nsubgrid):
            approx += add_subgrid_contribution_1d(
                xMxN_yP_size,
                xM_yP_size,
                nafs[i, j],
                xN_yP_size,
                facet_m0_trunc,
                yP_size,
                subgrid_off[i],
                yB_size,
                N,
            )
        approx_facet[j, :] = approx * Fb * facet_B[j]
=======
    if use_dask:
        approx_facet = approx_facet.tolist()
        approx = numpy.zeros((nfacet, yB_size), dtype=complex)
        approx = approx.tolist()
        for j in range(nfacet):
            for i in range(nsubgrid):
                approx[j] = approx[j] + add_subgrid_contribution_1d(
                    xMxN_yP_size,
                    xM_yP_size,
                    nafs[i][j],
                    xN_yP_size,
                    facet_m0_trunc,
                    yP_size,
                    subgrid_off[i],
                    yB_size,
                    N,
                    use_dask=use_dask,
                    nout=1,
                )
            approx_facet[j] = approx[j] * Fb * facet_B[j]
    else:
        for j in range(nfacet):
            approx = numpy.zeros(yB_size, dtype=complex)
            for i in range(nsubgrid):
                approx = approx + add_subgrid_contribution_1d(
                    xMxN_yP_size,
                    xM_yP_size,
                    nafs[i, j],
                    xN_yP_size,
                    facet_m0_trunc,
                    yP_size,
                    subgrid_off[i],
                    yB_size,
                    N,
                )
            approx_facet[j, :] = approx * Fb * facet_B[j]
>>>>>>> 45b7dd9d

    return approx_facet


def reconstruct_facet_1d_dask_array(
    nafs,
    nfacet,
    yB_size,
    nsubgrid,
    xMxN_yP_size,
    xM_yP_size,
    xN_yP_size,
    facet_m0_trunc,
    yP_size,
    subgrid_off,
    N,
    Fb,
    facet_B,
):
    """
    Reconstruct the facet array calculated by subgrid_to_facet_1d.
    Same as reconstruct_facet_1d but implemented with dask.array.

    :param nafs: redistributed facet array calculated from facets by subgrid_to_facet_1d
    :param nfacet: number of facets
    :param yB_size: effective facet size
    :param nsubgrid: number of subgrids
    :param xMxN_yP_size: length of the region to be cut out of the prepared facet data.
                         i.e. len(facet_m0_trunc)
    :param xM_yP_size: (padded subgrid size * padded image size (facet)) / N
    :param xN_yP_size: remainder of the padded facet region after the cut-out region has been subtracetd of it
                       i.e. xMxN_yP_size - xM_yP_size
    :param facet_m0_trunc: mask truncated to a facet (image space)
    :param yP_size: facet size padded for m convolution (internal)
    :param subgrid_off: subgrid offset
    :param N: total image size on a side
    :param Fb: Fourier transform of grid correction function
    :param facet_B: facet mask

    :return: approximate facet
    """
    approx = dask.array.from_array(
        numpy.zeros((nfacet, yB_size), dtype=complex), chunks=(1, yB_size)
    )  # why is this not yP_size? for the subgrid version it uses xM_size
    approx_facet = dask.array.from_array(
        numpy.ndarray((nfacet, yB_size), dtype=complex), chunks=(1, yB_size)
    )
    for j in range(nfacet):
        for i in range(nsubgrid):
            approx[j, :] += add_subgrid_contribution_1d_dask_array(
                xMxN_yP_size,
                xM_yP_size,
                nafs[i, j],
                xN_yP_size,
                facet_m0_trunc,
                yP_size,
                subgrid_off[i],
                yB_size,
                N,
            )
        approx_facet[j, :] = approx[j] * Fb * facet_B[j]

    return approx_facet


# 2D FOURIER ALGORITHM FUNCTIONS (facet to subgrid)
@dask_wrapper
def prepare_facet(facet, axis, Fb, yP_size, **kwargs):
    """

    param facet: Facet
    param axis: Axis
    param Fb:
    param yP_size: Facet size, padded for m convolution (internal)


    return: BF
    """
    BF = pad_mid_a(facet * broadcast_a(Fb, len(facet.shape), axis), yP_size, axis)
    BF = ifft_a(BF, axis)
    return BF


@dask_wrapper
def extract_subgrid(
    BF,
    i,
    axis,
    subgrid_off,
    yP_size,
    xMxN_yP_size,
    facet_m0_trunc,
    xM_yP_size,
    Fn,
    xM_yN_size,
    N,
    **kwargs,
):
    """
    Extract the facet contribution of a subgrid.
    TODO: maybe rename function to reflect this definition
        See discussion at https://gitlab.com/ska-telescope/sdp/ska-sdp-distributed-fourier-transform/-/merge_requests/4#note_825003275

    :param BF:
    :param i:
    :param axis: Axis
    :param subgrid_off:
    :param yP_size: Facet size, padded for m convolution (internal)
    :param xMxN_yP_size: length of the region to be cut out of the prepared facet data.
                         i.e. len(facet_m0_trunc)
    :param facet_m0_trunc:
    :param xM_yP_size:
    :param Fn:
    :param xM_yN_size:
    :param N: Total image size on a side

    :return:
    """
    dims = len(BF.shape)
    BF_mid = extract_mid_a(
        numpy.roll(BF, -subgrid_off[i] * yP_size // N, axis), xMxN_yP_size, axis
    )
    MBF = broadcast_a(facet_m0_trunc, dims, axis) * BF_mid
    MBF_sum = numpy.array(extract_mid_a(MBF, xM_yP_size, axis))
    xN_yP_size = xMxN_yP_size - xM_yP_size
    # [:xN_yP_size//2] / [-xN_yP_size//2:] for axis, [:] otherwise
    slc1 = slice_a(slice(None), slice(xN_yP_size // 2), dims, axis)
    slc2 = slice_a(slice(None), slice(-xN_yP_size // 2, None), dims, axis)
    MBF_sum[slc1] += MBF[slc2]
    MBF_sum[slc2] += MBF[slc1]

    return broadcast_a(Fn, len(BF.shape), axis) * extract_mid_a(
        fft_a(MBF_sum, axis), xM_yN_size, axis
    )


# 2D FOURIER ALGORITHM FUNCTIONS (subgrid to facet)
@dask_wrapper
def prepare_subgrid(subgrid, xM_size, **kwargs):
    """
    Initial shared work per subgrid - no reason to do this per-axis, so always do it for all
    :param subgrid: Subgrid
    :param xM_size: Subgrid size, padded for transfer (internal)

    :return: the FS term
    """
    return fft(pad_mid(subgrid, xM_size))


@dask_wrapper
def extract_facet_contribution(
    FSi, Fn, facet_off, j, xM_size, N, xM_yN_size, axis, **kwargs
):
    """
    Extract contribution of subgrid to a facet

    :param Fsi:
    :param Fn:
    :param facet_off:
    :param j: Index on the facet
    :param xM_size: Subgrid size, padded for transfer (internal)
    :param N: Total image size on a side
    :param xM_yN_size:
    :param axis: Axis

    :return: Contribution of facet on the subgrid

    """

    return broadcast_a(Fn, len(FSi.shape), axis) * extract_mid_a(
        numpy.roll(FSi, -facet_off[j] * xM_size // N, axis), xM_yN_size, axis
    )


@dask_wrapper
def add_subgrid_contribution(
    dims,
    NjSi,
    facet_m0_trunc,
    subgrid_off_i,
    xMxN_yP_size,
    xM_yP_size,
    yP_size,
    N,
    axis,
    **kwargs,
):
    """
    Add subgrid contribution to a facet

    :param MiNjSi_sum:
    :param NjSi:
    :param i:
    :param facet_m0_trunc:
    :param subgrid_off:
    :param xMxN_yP_size: length of the region to be cut out of the prepared facet data.
                         i.e. len(facet_m0_trunc)
    :param xM_yP_size:
    :param yP_size:
    :param N:
    :param axis:

    :return MiNjSi_sum:

    """
    xN_yP_size = xMxN_yP_size - xM_yP_size
    NjSi_mid = ifft_a(pad_mid_a(NjSi, xM_yP_size, axis), axis)
    NjSi_temp = pad_mid_a(NjSi_mid, xMxN_yP_size, axis)
    slc1 = slice_a(slice(None), slice(xN_yP_size // 2), dims, axis)
    slc2 = slice_a(slice(None), slice(-xN_yP_size // 2, None), dims, axis)
    NjSi_temp[slc1] = NjSi_mid[slc2]
    NjSi_temp[slc2] = NjSi_mid[slc1]
    NjSi_temp = NjSi_temp * broadcast_a(facet_m0_trunc, len(NjSi.shape), axis)

    return numpy.roll(
        pad_mid_a(NjSi_temp, yP_size, axis), subgrid_off_i * yP_size // N, axis=axis
    )


@dask_wrapper
def finish_facet(MiNjSi_sum, Fb, facet_B, yB_size, j, axis, **kwargs):
    """
    Obtain finished facet

    :param MiNjSi_sum:
    :param Fb:
    :param facet_B:
    :param yB_size: effective facet size
    :param j:
    :param axis:

    :return: The finished facet (in BMNAF term)
    """
    return extract_mid_a(fft_a(MiNjSi_sum, axis), yB_size, axis) * broadcast_a(
        Fb * facet_B[j], len(MiNjSi_sum.shape), axis
    )


# COMMON 1D and 2D FUNCTIONS -- SETTING UP FOR ALGORITHM TO RUN
def calculate_pswf(yN_size, alpha, W):
    """
    Calculate PSWF (prolate-spheroidal wave function) at the
    full required resolution (facet size)

    :param yN_size: needed padding
    :param alpha: TODO: ???, int
    :param W: PSWF parameter (grid-space support), float
    """
    pswf = anti_aliasing_function(yN_size, alpha, numpy.pi * W / 2).real
    pswf /= numpy.prod(
        numpy.arange(2 * alpha - 1, 0, -2, dtype=float)
    )  # double factorial
    return pswf


def get_actual_work_terms(
    pswf, xM, xMxN_yP_size, yB_size, yN_size, xM_size, N, yP_size
):
    """
    Get gridding-related functions.
    Calculate actual work terms to use. We need both $n$ and $b$ in image space
    In case of gridding: "n": gridding function (except that we have it in image space here)
                         "b": grid correction function.

    :param pswf: prolate-spheroidal wave function
    :param xM: TODO ???
    :param xMxN_yP_size: length of the region to be cut out of the prepared facet data.
                         i.e. len(facet_m0_trunc)
    :param yB_size: effective facet size
    :param yN_size: needed padding
    :param xM_size: padded (rough) subgrid size
    :param N: total image size in one direction
    :param yP_size: padded (rough) image size (facet)

    :return:
        Fb: Fourier transform of grid correction function
        Fn: Fourier transform of gridding function
        facet_m0_trunc: mask truncated to a facet (image space)

    Note (Peter W): The reason they're single functions (i.e. we only compute one Fn, Fb and m0
    instead of one per facet/subgrid) is that we assume that they are all the same function,
    just shifted in grid and image space respectively (to the positions of the subgrids and facets)
    """
    Fb = 1 / extract_mid(pswf, yB_size)
    Fn = pswf[(yN_size // 2) % int(1 / 2 / xM) :: int(1 / 2 / xM)]
    facet_m0_trunc = pswf * numpy.sinc(coordinates(yN_size) * xM_size / N * yN_size)
    facet_m0_trunc = (
        xM_size
        * yP_size
        / N
        * extract_mid(ifft(pad_mid(facet_m0_trunc, yP_size)), xMxN_yP_size).real
    )
    return Fb, Fn, facet_m0_trunc


def generate_mask(n_image, ndata_point, true_usable_size, offset):
    """
    Determine the appropriate A/B masks for cutting the subgrid/facet out.
    We are aiming for full coverage here: Every pixel is part of exactly one subgrid / facet.

    :param n_image: total image size in one side (N)
    :param ndata_point: number of data points (nsubgrid or nfacet)
    :param true_usable_size: true usable size (xA_size or yB_size)
    :param offset: subgrid or facet offset (subgrid_off or facet_off)

    :return: mask: subgrid_A or facet_B
    """
    mask = numpy.zeros((ndata_point, true_usable_size), dtype=int)
    subgrid_border = (offset + numpy.hstack([offset[1:], [n_image + offset[0]]])) // 2
    for i in range(ndata_point):
        left = (subgrid_border[i - 1] - offset[i] + true_usable_size // 2) % n_image
        right = subgrid_border[i] - offset[i] + true_usable_size // 2
        assert (
            left >= 0 and right <= true_usable_size
        ), "xA / yB not large enough to cover subgrids / facets!"
        mask[i, left:right] = 1

    return mask<|MERGE_RESOLUTION|>--- conflicted
+++ resolved
@@ -4,9 +4,8 @@
 import scipy.special
 import scipy.signal
 import numpy
-import dask
+
 import dask.array
-from src.fourier_transform.dask_wrapper import dask_wrapper
 
 from src.fourier_transform.dask_wrapper import dask_wrapper
 
@@ -265,14 +264,19 @@
     :param yB_size: effective facet size
     :param facet_B: facet mask
     :param facet_off: facet offset
-<<<<<<< HEAD
-    :param dims: TODO
+    :param dims: Dimensions; integer 1 or 2 for 1D or 2D
     :param use_dask: run function with dask.delayed or not?
-
     :return: tuple of two numpy.ndarray (subgrid, facet)
     """
+
     if dims == 1:
         subgrid = numpy.empty((nsubgrid, xA_size), dtype=complex)
+        facet = numpy.empty((nfacet, yB_size), dtype=complex)
+
+        if use_dask:
+            subgrid = subgrid.tolist()
+            facet = facet.tolist()
+
         for i in range(nsubgrid):
             subgrid[i] = _ith_subgrid_facet_element(
                 G,
@@ -284,7 +288,6 @@
                 nout=1,
             )
 
-        facet = numpy.empty((nfacet, yB_size), dtype=complex)
         for j in range(nfacet):
             facet[j] = _ith_subgrid_facet_element(
                 FG,
@@ -296,43 +299,6 @@
                 nout=1,
             )
 
-=======
-    :param dims: Dimensions; integer 1 or 2 for 1D or 2D
-    :param use_dask: run function with dask.delayed or not?
-    :return: tuple of two numpy.ndarray (subgrid, facet)
-    """
-
-    if dims == 1:
-        subgrid = numpy.empty((nsubgrid, xA_size), dtype=complex)
-        facet = numpy.empty((nfacet, yB_size), dtype=complex)
-
-        if use_dask:
-            subgrid = subgrid.tolist()
-            facet = facet.tolist()
-
-        for i in range(nsubgrid):
-            subgrid[i] = _ith_subgrid_facet_element(
-                G,
-                -subgrid_off[i],
-                xA_size,
-                subgrid_A[i],
-                axis=None,
-                use_dask=use_dask,
-                nout=1,
-            )
-
-        for j in range(nfacet):
-            facet[j] = _ith_subgrid_facet_element(
-                FG,
-                -facet_off[j],
-                yB_size,
-                facet_B[j],
-                axis=None,
-                use_dask=use_dask,
-                nout=1,
-            )
-
->>>>>>> 45b7dd9d
     elif dims == 2:
         subgrid = numpy.empty((nsubgrid, nsubgrid, xA_size, xA_size), dtype=complex)
         facet = numpy.empty((nfacet, nfacet, yB_size, yB_size), dtype=complex)
@@ -351,10 +317,6 @@
                 use_dask=use_dask,
                 nout=1,
             )
-<<<<<<< HEAD
-
-=======
->>>>>>> 45b7dd9d
         for j0, j1 in itertools.product(range(nfacet), range(nfacet)):
             facet[j0][j1] = _ith_subgrid_facet_element(
                 FG,
@@ -365,10 +327,6 @@
                 use_dask=use_dask,
                 nout=1,
             )
-<<<<<<< HEAD
-
-=======
->>>>>>> 45b7dd9d
     else:
         raise ValueError("Wrong dimensions. Only 1D and 2D are supported.")
 
@@ -382,10 +340,10 @@
     Calculate the actual subgrids and facets. Same as make_subgrid_and_facet
     but implemented using dask.array. Consult that function for a full docstring.
     Separating between 1D and 2D not yet implemented.
-    """
 
     # TODO: I didn't change the FG variable and am currently not using use_dask=True.
     # TODO: But this may need to be changed
+    """
     FG = fft(G)
 
     subgrid = dask.array.from_array(
@@ -411,10 +369,7 @@
     return subgrid, facet
 
 
-<<<<<<< HEAD
-=======
 @dask_wrapper
->>>>>>> 45b7dd9d
 def facet_contribution_to_subgrid_1d(
     BjFj,
     facet_m0_trunc,
@@ -949,31 +904,14 @@
 
     :return: approximate facet
     """
+    # Note: compared to reconstruct_subgrid_1d, which does the same but for subgrids,
+    # the order in which we perform calculations is different:
+    # here, we apply fft then extract_mid to cut down from size yP_size to yB_size,
+    # finally we do the sum (which results in approx);
+    # In reconstruct_subgrid_1d we first do the sum, and then cut from xM_size to xA_size,
+    # hence approx starts as a larger sized array in that case.
+
     approx_facet = numpy.ndarray((nfacet, yB_size), dtype=complex)
-<<<<<<< HEAD
-    for j in range(nfacet):
-
-        # Note: compared to reconstruct_subgrid_1d, which does the same but for subgrids,
-        # the order in which we perform calculations is different:
-        # here, we apply fft then extract_mid to cut down from size yP_size to yB_size,
-        # finally we do the sum (which results in approx);
-        # In reconstruct_subgrid_1d we first do the sum, and then cut from xM_size to xA_size,
-        # hence approx starts as a larger sized array in that case.
-        approx = numpy.zeros(yB_size, dtype=complex)
-        for i in range(nsubgrid):
-            approx += add_subgrid_contribution_1d(
-                xMxN_yP_size,
-                xM_yP_size,
-                nafs[i, j],
-                xN_yP_size,
-                facet_m0_trunc,
-                yP_size,
-                subgrid_off[i],
-                yB_size,
-                N,
-            )
-        approx_facet[j, :] = approx * Fb * facet_B[j]
-=======
     if use_dask:
         approx_facet = approx_facet.tolist()
         approx = numpy.zeros((nfacet, yB_size), dtype=complex)
@@ -1010,7 +948,6 @@
                     N,
                 )
             approx_facet[j, :] = approx * Fb * facet_B[j]
->>>>>>> 45b7dd9d
 
     return approx_facet
 
