--- conflicted
+++ resolved
@@ -557,17 +557,10 @@
 
 
 def _run_algorithm(
-<<<<<<< HEAD
     subgrid_2,
     facet_2,
-    sparse_ft_class,
-    base_arrays_submit,
-=======
-    G,
-    FG,
     distr_fft_class,
     base_arrays,
->>>>>>> a416ae2a
     use_dask,
     version_to_run=3,
 ):
@@ -593,17 +586,6 @@
     :param version_to_run: which facet-to-subgrid version (method)
                            to run: 1, 2, or 3 (if not 1, or 2, it runs 3)
     """
-<<<<<<< HEAD
-
-=======
-    subgrid_2, facet_2 = make_subgrid_and_facet(
-        G,
-        FG,
-        base_arrays,
-        dims=2,
-        use_dask=use_dask,
-    )
->>>>>>> a416ae2a
     log.info(
         "%s x %s subgrids %s x %s facets",
         distr_fft_class.nsubgrid,
@@ -664,6 +646,7 @@
 
 # pylint: disable=too-many-arguments
 def run_distributed_fft(
+    base_arrays,
     fundamental_params,
     to_plot=True,
     fig_name=None,
@@ -689,7 +672,6 @@
     :param use_dask: boolean; use Dask?
     :param client: Dask client or None
     """
-    base_arrays = BaseArrays(**fundamental_params)
     distr_fft = StreamingDistributedFFT(**fundamental_params)
 
     log.info("== Chosen configuration")
@@ -706,7 +688,6 @@
         distr_fft.nfacet,
     )
 
-<<<<<<< HEAD
     # make data
     if use_hdf5 and use_dask:
         if use_dask and client is not None:
@@ -714,55 +695,23 @@
 
         # there are two path of hdf5 file
         G_2, FG_2 = make_G_2_FG_2_hdf5(
-            sparse_ft_class, G_2_file, FG_2_file, hdf5_chunksize, client
-=======
-    # adding sources
-    add_sources = True
-    if add_sources:
-        FG_2 = numpy.zeros((distr_fft.N, distr_fft.N))
-        source_count = 1000
-        sources = [
-            (
-                numpy.random.randint(-distr_fft.N // 2, distr_fft.N // 2 - 1),
-                numpy.random.randint(-distr_fft.N // 2, distr_fft.N // 2 - 1),
-                numpy.random.rand()
-                * distr_fft.N
-                * distr_fft.N
-                / numpy.sqrt(source_count)
-                / 2,
-            )
-            for _ in range(source_count)
-        ]
-        for x, y, i in sources:
-            FG_2[y + distr_fft.N // 2, x + distr_fft.N // 2] += i
-        G_2 = ifft(ifft(FG_2, axis=0), axis=1)
-
-    else:
-        # without sources
-        G_2 = (
-            numpy.exp(
-                2j * numpy.pi * numpy.random.rand(distr_fft.N, distr_fft.N)
-            )
-            * numpy.random.rand(distr_fft.N, distr_fft.N)
-            / 2
->>>>>>> a416ae2a
+            distr_fft, G_2_file, FG_2_file, hdf5_chunksize, client
         )
         subgrid_2, facet_2 = make_subgrid_and_facet_from_hdf5(
             G_2,
             FG_2,
-            sparse_ft_class,
+            distr_fft,
             base_arrays_submit,
             use_dask=use_dask,
         )
     else:
-        G_2, FG_2 = make_G_2_FG_2(sparse_ft_class)
+        G_2, FG_2 = make_G_2_FG_2(distr_fft)
 
         if use_dask and client is not None:
             G_2 = client.scatter(G_2)
             FG_2 = client.scatter(FG_2)
             base_arrays_submit = client.scatter(base_arrays)
 
-<<<<<<< HEAD
         subgrid_2, facet_2 = make_subgrid_and_facet(
             G_2,
             FG_2,
@@ -776,41 +725,29 @@
         subgrid_2, facet_2, approx_subgrid, approx_facet = _run_algorithm(
             subgrid_2,
             facet_2,
-            sparse_ft_class,
+            distr_fft,
             base_arrays_submit,
-=======
-    if use_dask:
-        G_2 = client.scatter(G_2)
-        FG_2 = client.scatter(FG_2)
-
-        subgrid_2, facet_2, approx_subgrid, approx_facet = _run_algorithm(
-            G_2,
-            FG_2,
-            distr_fft,
-            base_arrays,
->>>>>>> a416ae2a
             use_dask=True,
         )
 
         errors_facet_to_subgrid = errors_facet_to_subgrid_2d_dask(
             approx_subgrid,
-            sparse_ft_class,
+            distr_fft,
             subgrid_2,
         )
 
         errors_subgrid_to_facet = errors_subgrid_to_facet_2d_dask(
             approx_facet,
             facet_2,
-            sparse_ft_class,
-        )
-
-<<<<<<< HEAD
+            distr_fft,
+        )
+
         approx_G_2_file, approx_FG_2_file = write_hdf5(
             approx_subgrid,
             approx_facet,
             approx_G_2_file,
             approx_FG_2_file,
-            sparse_ft_class,
+            distr_fft,
             base_arrays_submit,
         )
 
@@ -851,7 +788,7 @@
             subgrid_2, facet_2, approx_subgrid, approx_facet = _run_algorithm(
                 subgrid_2,
                 facet_2,
-                sparse_ft_class,
+                distr_fft,
                 base_arrays_submit,
                 use_dask=True,
             )
@@ -869,14 +806,14 @@
             subgrid_2, facet_2, approx_subgrid, approx_facet = _run_algorithm(
                 subgrid_2,
                 facet_2,
-                sparse_ft_class,
+                distr_fft,
                 base_arrays,
                 use_dask=False,
             )
 
         errors_facet_to_subgrid_2d(
             approx_subgrid,
-            sparse_ft_class,
+            distr_fft,
             subgrid_2,
             to_plot=to_plot,
             fig_name=fig_name,
@@ -885,36 +822,10 @@
         errors_subgrid_to_facet_2d(
             approx_facet,
             facet_2,
-            sparse_ft_class,
+            distr_fft,
             to_plot=to_plot,
             fig_name=fig_name,
         )
-=======
-    else:
-        subgrid_2, facet_2, approx_subgrid, approx_facet = _run_algorithm(
-            G_2,
-            FG_2,
-            distr_fft,
-            base_arrays,
-            use_dask=False,
-        )
-
-    errors_facet_to_subgrid_2d(
-        approx_subgrid,
-        distr_fft,
-        subgrid_2,
-        to_plot=to_plot,
-        fig_name=fig_name,
-    )
-
-    errors_subgrid_to_facet_2d(
-        approx_facet,
-        facet_2,
-        distr_fft,
-        to_plot=to_plot,
-        fig_name=fig_name,
-    )
->>>>>>> a416ae2a
 
     return subgrid_2, facet_2, approx_subgrid, approx_facet
 
@@ -990,41 +901,9 @@
     scheduler = os.environ.get("DASK_SCHEDULER", None)
     log.info("Scheduler: %s", scheduler)
 
-<<<<<<< HEAD
-    try:
-        swift_config = SWIFT_CONFIGS[args.swift_config]
-    except KeyError as error:
-        raise KeyError(
-            "Provided argument does not match any swift configuration keys. "
-            "Please consult src/swift_configs.py for available options."
-        ) from error
-
-    base_arrays_class = BaseArrays(**swift_config)
-    # We need to call scipy.special.pro_ang1 function before setting up Dask
-    # context. Detailed information could be found at Jira ORC-1214
-    _ = base_arrays_class.pswf
-
-    client_dask = set_up_dask(scheduler_address=scheduler)
-    with performance_report(filename="dask-report-2d.html"):
-        run_distributed_fft(
-            base_arrays_class,
-            swift_config,
-            to_plot=False,
-            use_dask=True,
-            client=client_dask,
-            use_hdf5=args.use_hdf5 == "True",
-            G_2_file=args.hdf5_prefix + args.g_file,
-            FG_2_file=args.hdf5_prefix + args.fg_file,
-            approx_G_2_file=args.hdf5_prefix + args.approx_g_file,
-            approx_FG_2_file=args.hdf5_prefix + args.approx_fg_file,
-            hdf5_chunksize=args.hdf5_chunksize,
-        )
-    tear_down_dask(client_dask)
-
     # all above needs commenting and this uncommenting if
     # want to run it without dask
     # main(to_plot=False)
-=======
     swift_config_keys = args.swift_config.split(",")
     # check that all the keys are valid
     for c in swift_config_keys:
@@ -1037,20 +916,31 @@
                 f"for available options."
             ) from error
 
-    dask_client = set_up_dask(scheduler_address=scheduler)
+    client_dask = set_up_dask(scheduler_address=scheduler)
+
     for config_key in swift_config_keys:
         log.info("Running for swift-config: %s", config_key)
-        with performance_report(filename=f"dask-report-{config_key}.html"):
+        base_arrays_class = BaseArrays(**SWIFT_CONFIGS[config_key])
+        # We need to call scipy.special.pro_ang1 function before setting up Dask
+        # context. Detailed information could be found at Jira ORC-1214
+        _ = base_arrays_class.pswf
+
+        
+        with performance_report(filename="dask-report-2d.html"):
             run_distributed_fft(
-                # base_arrays_class,
+                base_arrays_class,
                 SWIFT_CONFIGS[config_key],
                 to_plot=False,
                 use_dask=True,
-                client=dask_client,
-            )
-            dask_client.restart()
-    tear_down_dask(dask_client)
->>>>>>> a416ae2a
+                client=client_dask,
+                use_hdf5=args.use_hdf5 == "True",
+                G_2_file=args.hdf5_prefix + args.g_file,
+                FG_2_file=args.hdf5_prefix + args.fg_file,
+                approx_G_2_file=args.hdf5_prefix + args.approx_g_file,
+                approx_FG_2_file=args.hdf5_prefix + args.approx_fg_file,
+                hdf5_chunksize=args.hdf5_chunksize,
+            )
+    tear_down_dask(client_dask)
 
 
 if __name__ == "__main__":
