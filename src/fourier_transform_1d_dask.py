#!/usr/bin/env python
# coding: utf-8
import logging
<<<<<<< HEAD
import math
=======

import numpy
>>>>>>> 1464daa4
import sys

import dask
import numpy
from distributed import performance_report
from matplotlib import pylab

from src.fourier_transform.algorithm_parameters import DistributedFFT
from src.fourier_transform.dask_wrapper import set_up_dask, tear_down_dask
from src.fourier_transform.fourier_algorithm import (
    calculate_pswf,
    facets_to_subgrid_1d,
    facets_to_subgrid_1d_dask_array,
    fft,
    generate_mask,
    get_actual_work_terms,
    make_subgrid_and_facet,
    make_subgrid_and_facet_dask_array,
    reconstruct_facet_1d,
    reconstruct_facet_1d_dask_array,
    reconstruct_subgrid_1d,
    reconstruct_subgrid_1d_dask_array,
    subgrid_to_facet_1d,
<<<<<<< HEAD
=======
    reconstruct_facet_1d,
>>>>>>> 1464daa4
    subgrid_to_facet_1d_dask_array,
)
from src.fourier_transform.utils import (
<<<<<<< HEAD
    calculate_and_plot_errors_facet_1d,
    calculate_and_plot_errors_subgrid_1d,
=======
>>>>>>> 1464daa4
    plot_1,
    plot_2,
    whole,
)

log = logging.getLogger("fourier-logger")
log.setLevel(logging.INFO)
log.addHandler(logging.StreamHandler(sys.stdout))

# Plot setup
pylab.rcParams["figure.figsize"] = 16, 4
pylab.rcParams["image.cmap"] = "viridis"

# A / x --> grid (frequency) space; B / y --> image (facet) space

# 65K params for large-scale testing (copied from Peter's Jupyter notebook)
# TARGET_PARS = {
#     "W": 13.65625,  # 13.25,
#     "fov": 0.75,
#     "N": 65536,  # 1024,  # total image size
#     "Nx": 256,  # 4,  # ??
#     "yB_size": 6144,  # 256,  # true usable image size (facet)
#     "yN_size": 7552,  # 320,  # padding needed to transfer the data?
#     "yP_size": 16384,  # 512,  # padded (rough) image size (facet)
#     "xA_size": 256,  # 188,  # true usable subgrid size
#     "xM_size": 512,  # 256,  # padded (rough) subgrid size
# }

TARGET_PARS = {
    "W": 13.25,  # PSWF parameter (grid-space support)
    "fov": 0.75,
    "N": 1024,  # total image size
    "Nx": 4,  # subgrid spacing: it tells you what subgrid offsets are permissible:
    # here it is saying that they need to be divisible by 4.
    "yB_size": 256,  # true usable image size (facet)
    "yN_size": 320,  # padding needed to transfer the data?
    "yP_size": 512,  # padded (rough) image size (facet)
    "xA_size": 188,  # true usable subgrid size
    "xM_size": 256,  # padded (rough) subgrid size
}

ALPHA = 0


def _algorithm_with_dask_array(
    G,
    distr_fft_class,
    dtype,
):
    FG = fft(G)
    subgrid, facet = make_subgrid_and_facet_dask_array(
        G,
        FG,
        distr_fft_class,
    )

    # ==============================================
    log.info("\n== RUN: Facet to subgrid")
    # With a few more slight optimisations we arrive at a compact representation for our algorithm.
    # For reference, what we are computing here is:
    log.info("Facet data: %s %s", facet.shape, facet.size)

    nmbfs = facets_to_subgrid_1d_dask_array(
        facet,
        distr_fft_class,
        dtype,
    )
    # - redistribution of nmbfs here -
    log.info("Redistributed data: %s %s", nmbfs.shape, nmbfs.size)

    approx_subgrid = reconstruct_subgrid_1d_dask_array(
        nmbfs, distr_fft_class
    )
    log.info(
        "Reconstructed subgrids: %s %s",
        approx_subgrid.shape,
        approx_subgrid.size,
    )

    # ==============================================
    log.info("\n== RUN: Subgrid to facet")
    log.info("Subgrid data: %s %s", subgrid.shape, subgrid.size)

    nafs = subgrid_to_facet_1d_dask_array(
        subgrid,
        distr_fft_class,
    )
    # - redistribution of FNjSi here -
    log.info("Intermediate data: %s %s", nafs.shape, nafs.size)

    approx_facet = reconstruct_facet_1d_dask_array(
        nafs,
        distr_fft_class,
    )
    log.info(
        "Reconstructed facets: %s %s", approx_facet.shape, approx_facet.size
    )

    return subgrid, facet, approx_subgrid, approx_facet


def _algorithm_with_dask_delayed(
    G,
    distr_fft_class,
    dtype,
):
    FG = fft(G)
    subgrid, facet = make_subgrid_and_facet(
        G,
        FG,
        distr_fft_class,
        1,
        use_dask=True,
    )
    # ==============================================
    log.info("\n== RUN: Facet to subgrid")

    nmbfs = facets_to_subgrid_1d(
        facet,
        distr_fft_class,
        dtype,
        use_dask=True,
    )

    approx_subgrid = reconstruct_subgrid_1d(
        nmbfs,
        distr_fft_class,
        use_dask=True,
    )

    # ==============================================
    log.info("\n== RUN: Subgrid to facet")

    nafs = subgrid_to_facet_1d(
<<<<<<< HEAD
        subgrid,
        nsubgrid,
        nfacet,
        xM_yN_size,
        xM_size,
        facet_off,
        N,
        Fn,
        use_dask=True,
=======
        subgrid, distr_fft_class, use_dask=True
>>>>>>> 1464daa4
    )

    approx_facet = reconstruct_facet_1d(
        nafs,
        distr_fft_class,
        use_dask=True,
    )

    subgrid, facet, approx_subgrid, approx_facet = dask.compute(
        subgrid, facet, approx_subgrid, approx_facet
    )

    subgrid = numpy.array(subgrid)
    facet = numpy.array(facet)
    approx_subgrid = numpy.array(approx_subgrid)
    approx_facet = numpy.array(approx_facet)

    return subgrid, facet, approx_subgrid, approx_facet


def _algorithm_in_serial(
    G,
    distr_fft_class,
    dtype,
):
    FG = fft(G)
    subgrid, facet = make_subgrid_and_facet(
        G,
        FG,
        distr_fft_class,
        dims=1,
        use_dask=False,
    )

    # ==============================================
    log.info("\n== RUN: Facet to subgrid")
    # With a few more slight optimisations we arrive at a compact representation for our algorithm.
    # For reference, what we are computing here is:
    log.info("Facet data: %s %s", facet.shape, facet.size)

    nmbfs = facets_to_subgrid_1d(
        facet,
        distr_fft_class,
        dtype,
        use_dask=False,
    )
    # - redistribution of nmbfs here -
    log.info("Redistributed data: %s %s", nmbfs.shape, nmbfs.size)

    approx_subgrid = reconstruct_subgrid_1d(
        nmbfs,
        distr_fft_class,
        use_dask=False,
    )
    log.info(
        "Reconstructed subgrids: %s %s",
        approx_subgrid.shape,
        approx_subgrid.size,
    )

    # ==============================================
    log.info("\n== RUN: Subgrid to facet")
    log.info("Subgrid data: %s %s", subgrid.shape, subgrid.size)

    nafs = subgrid_to_facet_1d(
        subgrid,
        distr_fft_class,
        use_dask=False,
    )
    # - redistribution of FNjSi here -
    log.info("Intermediate data: %s %s", nafs.shape, nafs.size)

    approx_facet = reconstruct_facet_1d(
        nafs,
        distr_fft_class,
        use_dask=False,
    )
    log.info(
        "Reconstructed facets: %s %s", approx_facet.shape, approx_facet.size
    )

    return subgrid, facet, approx_subgrid, approx_facet


def main(to_plot=True, fig_name=None, use_dask=False, dask_option="array"):
    """
    :param to_plot: run plotting?
    :param fig_name: If given, figures will be saved with this prefix into PNG files.
                     If to_plot is set to False, fig_name doesn't have an effect.
    :param use_dask: use dask?
    :param dask_option: Dask optimisation option -- array or delayed
    """
    log.info("== Chosen configuration")
    distr_fft_class = DistributedFFT(**TARGET_PARS)
    log.info(distr_fft_class)

    if to_plot:
        plot_1(distr_fft_class.pswf, distr_fft_class, fig_name=fig_name)
        plot_2(distr_fft_class, fig_name=fig_name)

    log.info("\n== Generate layout (factes and subgrids")
    # Layout subgrids + facets
    log.info("%d subgrids, %d facets needed to cover" % (distr_fft_class.nsubgrid, distr_fft_class.nfacet))
    distr_fft_class.check_offsets()

    log.info("\n== Generate A/B masks and subgrid/facet offsets")
    # Determine subgrid/facet offsets and the appropriate A/B masks for cutting them out.
    # We are aiming for full coverage here: Every pixel is part of exactly one subgrid / facet.

    G = numpy.random.rand(distr_fft_class.N) - 0.5
    dtype = numpy.complex128

    if use_dask and dask_option == "array":
        (
            subgrid,
            facet,
            approx_subgrid,
            approx_facet,
        ) = _algorithm_with_dask_array(
            G,
            distr_fft_class,
            dtype,
        )
        subgrid, facet, approx_subgrid, approx_facet = dask.compute(
            subgrid, facet, approx_subgrid, approx_facet
        )

    elif use_dask and dask_option == "delayed":
        (
            subgrid,
            facet,
            approx_subgrid,
            approx_facet,
        ) = _algorithm_with_dask_delayed(
            G,
            distr_fft_class,
            dtype,
        )

    else:
        subgrid, facet, approx_subgrid, approx_facet = _algorithm_in_serial(
            G,
            distr_fft_class,
            dtype,
        )

    calculate_and_plot_errors_subgrid_1d(
        approx_subgrid,
        distr_fft_class.nsubgrid,
        subgrid,
        distr_fft_class.xA_size,
        distr_fft_class.N,
        to_plot=to_plot,
        fig_name=fig_name,
    )

    calculate_and_plot_errors_facet_1d(
        approx_facet,
        facet,
        distr_fft_class,
        to_plot=to_plot,
        fig_name=fig_name,
    )

    return subgrid, facet, approx_subgrid, approx_facet


if __name__ == "__main__":
    # Fixing seed of numpy random
    numpy.random.seed(123456789)

    client = set_up_dask()
    with performance_report(filename="dask-report.html"):
        main(to_plot=False, use_dask=True)
    tear_down_dask(client)

    # all above needs commenting and this uncommenting if want to run it without dask
    # main(to_plot=False)<|MERGE_RESOLUTION|>--- conflicted
+++ resolved
@@ -1,50 +1,35 @@
 #!/usr/bin/env python
 # coding: utf-8
 import logging
-<<<<<<< HEAD
-import math
-=======
 
 import numpy
->>>>>>> 1464daa4
 import sys
-
 import dask
-import numpy
+
 from distributed import performance_report
 from matplotlib import pylab
 
 from src.fourier_transform.algorithm_parameters import DistributedFFT
 from src.fourier_transform.dask_wrapper import set_up_dask, tear_down_dask
+
 from src.fourier_transform.fourier_algorithm import (
-    calculate_pswf,
+    fft,
+    make_subgrid_and_facet,
     facets_to_subgrid_1d,
+    reconstruct_subgrid_1d,
+    subgrid_to_facet_1d,
+    reconstruct_facet_1d,
+    subgrid_to_facet_1d_dask_array,
     facets_to_subgrid_1d_dask_array,
-    fft,
-    generate_mask,
-    get_actual_work_terms,
-    make_subgrid_and_facet,
     make_subgrid_and_facet_dask_array,
-    reconstruct_facet_1d,
+    reconstruct_subgrid_1d_dask_array,
     reconstruct_facet_1d_dask_array,
-    reconstruct_subgrid_1d,
-    reconstruct_subgrid_1d_dask_array,
-    subgrid_to_facet_1d,
-<<<<<<< HEAD
-=======
-    reconstruct_facet_1d,
->>>>>>> 1464daa4
-    subgrid_to_facet_1d_dask_array,
 )
 from src.fourier_transform.utils import (
-<<<<<<< HEAD
-    calculate_and_plot_errors_facet_1d,
-    calculate_and_plot_errors_subgrid_1d,
-=======
->>>>>>> 1464daa4
     plot_1,
     plot_2,
-    whole,
+    calculate_and_plot_errors_subgrid_1d,
+    calculate_and_plot_errors_facet_1d,
 )
 
 log = logging.getLogger("fourier-logger")
@@ -115,11 +100,7 @@
     approx_subgrid = reconstruct_subgrid_1d_dask_array(
         nmbfs, distr_fft_class
     )
-    log.info(
-        "Reconstructed subgrids: %s %s",
-        approx_subgrid.shape,
-        approx_subgrid.size,
-    )
+    log.info("Reconstructed subgrids: %s %s", approx_subgrid.shape, approx_subgrid.size)
 
     # ==============================================
     log.info("\n== RUN: Subgrid to facet")
@@ -136,9 +117,7 @@
         nafs,
         distr_fft_class,
     )
-    log.info(
-        "Reconstructed facets: %s %s", approx_facet.shape, approx_facet.size
-    )
+    log.info("Reconstructed facets: %s %s", approx_facet.shape, approx_facet.size)
 
     return subgrid, facet, approx_subgrid, approx_facet
 
@@ -176,19 +155,7 @@
     log.info("\n== RUN: Subgrid to facet")
 
     nafs = subgrid_to_facet_1d(
-<<<<<<< HEAD
-        subgrid,
-        nsubgrid,
-        nfacet,
-        xM_yN_size,
-        xM_size,
-        facet_off,
-        N,
-        Fn,
-        use_dask=True,
-=======
         subgrid, distr_fft_class, use_dask=True
->>>>>>> 1464daa4
     )
 
     approx_facet = reconstruct_facet_1d(
@@ -243,11 +210,7 @@
         distr_fft_class,
         use_dask=False,
     )
-    log.info(
-        "Reconstructed subgrids: %s %s",
-        approx_subgrid.shape,
-        approx_subgrid.size,
-    )
+    log.info("Reconstructed subgrids: %s %s", approx_subgrid.shape, approx_subgrid.size)
 
     # ==============================================
     log.info("\n== RUN: Subgrid to facet")
@@ -266,9 +229,7 @@
         distr_fft_class,
         use_dask=False,
     )
-    log.info(
-        "Reconstructed facets: %s %s", approx_facet.shape, approx_facet.size
-    )
+    log.info("Reconstructed facets: %s %s", approx_facet.shape, approx_facet.size)
 
     return subgrid, facet, approx_subgrid, approx_facet
 
@@ -302,12 +263,7 @@
     dtype = numpy.complex128
 
     if use_dask and dask_option == "array":
-        (
-            subgrid,
-            facet,
-            approx_subgrid,
-            approx_facet,
-        ) = _algorithm_with_dask_array(
+        subgrid, facet, approx_subgrid, approx_facet = _algorithm_with_dask_array(
             G,
             distr_fft_class,
             dtype,
@@ -317,12 +273,7 @@
         )
 
     elif use_dask and dask_option == "delayed":
-        (
-            subgrid,
-            facet,
-            approx_subgrid,
-            approx_facet,
-        ) = _algorithm_with_dask_delayed(
+        subgrid, facet, approx_subgrid, approx_facet = _algorithm_with_dask_delayed(
             G,
             distr_fft_class,
             dtype,
