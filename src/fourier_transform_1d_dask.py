#!/usr/bin/env python
# coding: utf-8
import logging
import math
import dask
import numpy
import sys
import dask

from distributed import performance_report
from matplotlib import pylab

from src.fourier_transform.dask_wrapper import set_up_dask, tear_down_dask

from src.fourier_transform.fourier_algorithm import (
    fft,
    make_subgrid_and_facet,
    facets_to_subgrid_1d,
    reconstruct_subgrid_1d,
    subgrid_to_facet_1d,
    reconstruct_facet_1d,
    get_actual_work_terms,
    calculate_pswf,
    generate_mask,
    subgrid_to_facet_1d_dask_array,
    facets_to_subgrid_1d_dask_array,
    make_subgrid_and_facet_dask_array,
    reconstruct_subgrid_1d_dask_array,
    reconstruct_facet_1d_dask_array,
    fft,
)
from src.fourier_transform.utils import (
    whole,
    plot_1,
    plot_2,
    calculate_and_plot_errors_subgrid_1d,
    calculate_and_plot_errors_facet_1d,
)

log = logging.getLogger("fourier-logger")
log.setLevel(logging.INFO)
log.addHandler(logging.StreamHandler(sys.stdout))

# Fixing seed of numpy random
numpy.random.seed(123456789)

# Plot setup
pylab.rcParams["figure.figsize"] = 16, 4
pylab.rcParams["image.cmap"] = "viridis"

# A / x --> grid (frequency) space; B / y --> image (facet) space

# 65K params for large-scale testing (copied from Peter's Jupyter notebook)
# TARGET_PARS = {
#     "W": 13.65625,  # 13.25,
#     "fov": 0.75,
#     "N": 65536,  # 1024,  # total image size
#     "Nx": 256,  # 4,  # ??
#     "yB_size": 6144,  # 256,  # true usable image size (facet)
#     "yN_size": 7552,  # 320,  # padding needed to transfer the data?
#     "yP_size": 16384,  # 512,  # padded (rough) image size (facet)
#     "xA_size": 256,  # 188,  # true usable subgrid size
#     "xM_size": 512,  # 256,  # padded (rough) subgrid size
# }

TARGET_PARS = {
    "W": 13.25,  # PSWF parameter (grid-space support)
    "fov": 0.75,
    "N": 1024,  # total image size
    "Nx": 4,  # subgrid spacing: it tells you what subgrid offsets are permissible:
    # here it is saying that they need to be divisible by 4.
    "yB_size": 256,  # true usable image size (facet)
    "yN_size": 320,  # padding needed to transfer the data?
    "yP_size": 512,  # padded (rough) image size (facet)
    "xA_size": 188,  # true usable subgrid size
    "xM_size": 256,  # padded (rough) subgrid size
}

# expand these, instead of running exec(f"{n} = target_pars[n]") to fix code syntax
W = TARGET_PARS["W"]
fov = TARGET_PARS["fov"]
N = TARGET_PARS["N"]
Nx = TARGET_PARS["Nx"]
yB_size = TARGET_PARS["yB_size"]
yN_size = TARGET_PARS["yN_size"]
yP_size = TARGET_PARS["yP_size"]
xA_size = TARGET_PARS["xA_size"]
xM_size = TARGET_PARS["xM_size"]

ALPHA = 0


def _algorithm_with_dask_array(
    G,
    nsubgrid,
    nfacet,
    subgrid_A,
    facet_B,
    subgrid_off,
    facet_off,
    xMxN_yP_size,
    xN_yP_size,
    xM_yP_size,
    xM_yN_size,
    Fb,
    Fn,
    facet_m0_trunc,
    dtype,
):
    subgrid, facet = make_subgrid_and_facet_dask_array(
        G,
        nsubgrid,
        xA_size,
        subgrid_A,
        subgrid_off,
        nfacet,
        yB_size,
        facet_B,
        facet_off,
    )

    # ==============================================
    log.info("\n== RUN: Facet to subgrid")
    # With a few more slight optimisations we arrive at a compact representation for our algorithm.
    # For reference, what we are computing here is:
    log.info("Facet data: %s %s", facet.shape, facet.size)

    nmbfs = facets_to_subgrid_1d_dask_array(
        facet,
        nsubgrid,
        nfacet,
        xM_yN_size,
        Fb,
        Fn,
        yP_size,
        facet_m0_trunc,
        subgrid_off,
        N,
        xMxN_yP_size,
        xN_yP_size,
        xM_yP_size,
        dtype,
    )
    # - redistribution of nmbfs here -
    log.info("Redistributed data: %s %s", nmbfs.shape, nmbfs.size)

    approx_subgrid = reconstruct_subgrid_1d_dask_array(
        nmbfs, xM_size, nfacet, facet_off, N, subgrid_A, xA_size, nsubgrid
    )
    log.info("Reconstructed subgrids: %s %s", approx_subgrid.shape, approx_subgrid.size)

    # ==============================================
    log.info("\n== RUN: Subgrid to facet")
    log.info("Subgrid data: %s %s", subgrid.shape, subgrid.size)

    nafs = subgrid_to_facet_1d_dask_array(
        subgrid, nsubgrid, nfacet, xM_yN_size, xM_size, facet_off, N, Fn
    )
    # - redistribution of FNjSi here -
    log.info("Intermediate data: %s %s", nafs.shape, nafs.size)

    approx_facet = reconstruct_facet_1d_dask_array(
        nafs,
        nfacet,
        yB_size,
        nsubgrid,
        xMxN_yP_size,
        xM_yP_size,
        xN_yP_size,
        facet_m0_trunc,
        yP_size,
        subgrid_off,
        N,
        Fb,
        facet_B,
    )
    log.info("Reconstructed facets: %s %s", approx_facet.shape, approx_facet.size)

    return subgrid, facet, approx_subgrid, approx_facet


def _algorithm_with_dask_delayed(
    G,
    nsubgrid,
    nfacet,
    subgrid_A,
    facet_B,
    subgrid_off,
    facet_off,
    xMxN_yP_size,
    xN_yP_size,
    xM_yP_size,
    xM_yN_size,
    Fb,
    Fn,
    facet_m0_trunc,
    dtype,
):
    FG = fft(G)
    subgrid, facet = make_subgrid_and_facet(
        G,
        FG,
        nsubgrid,
        xA_size,
        subgrid_A,
        subgrid_off,
        nfacet,
        yB_size,
        facet_B,
        facet_off,
        1,
        use_dask=True,
    )
    # ==============================================
    log.info("\n== RUN: Facet to subgrid")

    nmbfs = facets_to_subgrid_1d(
        facet,
        nsubgrid,
        nfacet,
        xM_yN_size,
        Fb,
        Fn,
        yP_size,
        facet_m0_trunc,
        subgrid_off,
        N,
        xMxN_yP_size,
        xN_yP_size,
        xM_yP_size,
        dtype,
        use_dask=True,
    )

    approx_subgrid = reconstruct_subgrid_1d(
        nmbfs,
        xM_size,
        nfacet,
        facet_off,
        N,
        subgrid_A,
        xA_size,
        nsubgrid,
        use_dask=True,
    )

    # ==============================================
    log.info("\n== RUN: Subgrid to facet")

    nafs = subgrid_to_facet_1d(
        subgrid, nsubgrid, nfacet, xM_yN_size, xM_size, facet_off, N, Fn, use_dask=True
    )

    approx_facet = reconstruct_facet_1d(
        nafs,
        nfacet,
        yB_size,
        nsubgrid,
        xMxN_yP_size,
        xM_yP_size,
        xN_yP_size,
        facet_m0_trunc,
        yP_size,
        subgrid_off,
        N,
        Fb,
        facet_B,
        use_dask=True,
    )

    subgrid, facet, approx_subgrid, approx_facet = dask.compute(
        subgrid, facet, approx_subgrid, approx_facet
    )

    subgrid = numpy.array(subgrid)
    facet = numpy.array(facet)
    approx_subgrid = numpy.array(approx_subgrid)
    approx_facet = numpy.array(approx_facet)

    return subgrid, facet, approx_subgrid, approx_facet


def _algorithm_in_serial(
    G,
    nsubgrid,
    nfacet,
    subgrid_A,
    facet_B,
    subgrid_off,
    facet_off,
    xMxN_yP_size,
    xN_yP_size,
    xM_yP_size,
    xM_yN_size,
    Fb,
    Fn,
    facet_m0_trunc,
    dtype,
):
    FG = fft(G)
    subgrid, facet = make_subgrid_and_facet(
        G,
        FG,
        nsubgrid,
        xA_size,
        subgrid_A,
        subgrid_off,
        nfacet,
        yB_size,
        facet_B,
        facet_off,
<<<<<<< HEAD
        dims=1,
=======
        1,
        use_dask=False,
>>>>>>> 45b7dd9d
    )

    # ==============================================
    log.info("\n== RUN: Facet to subgrid")
    # With a few more slight optimisations we arrive at a compact representation for our algorithm.
    # For reference, what we are computing here is:
    log.info("Facet data: %s %s", facet.shape, facet.size)

    nmbfs = facets_to_subgrid_1d(
        facet,
        nsubgrid,
        nfacet,
        xM_yN_size,
        Fb,
        Fn,
        yP_size,
        facet_m0_trunc,
        subgrid_off,
        N,
        xMxN_yP_size,
        xN_yP_size,
        xM_yP_size,
        dtype,
        use_dask=False,
    )
    # - redistribution of nmbfs here -
    log.info("Redistributed data: %s %s", nmbfs.shape, nmbfs.size)

    approx_subgrid = reconstruct_subgrid_1d(
        nmbfs,
        xM_size,
        nfacet,
        facet_off,
        N,
        subgrid_A,
        xA_size,
        nsubgrid,
        use_dask=False,
    )
    log.info("Reconstructed subgrids: %s %s", approx_subgrid.shape, approx_subgrid.size)

    # ==============================================
    log.info("\n== RUN: Subgrid to facet")
    log.info("Subgrid data: %s %s", subgrid.shape, subgrid.size)

    nafs = subgrid_to_facet_1d(
        subgrid,
        nsubgrid,
        nfacet,
        xM_yN_size,
        xM_size,
        facet_off,
        N,
        Fn,
        use_dask=False,
    )
    # - redistribution of FNjSi here -
    log.info("Intermediate data: %s %s", nafs.shape, nafs.size)

    approx_facet = reconstruct_facet_1d(
        nafs,
        nfacet,
        yB_size,
        nsubgrid,
        xMxN_yP_size,
        xM_yP_size,
        xN_yP_size,
        facet_m0_trunc,
        yP_size,
        subgrid_off,
        N,
        Fb,
        facet_B,
        use_dask=False,
    )
    log.info("Reconstructed facets: %s %s", approx_facet.shape, approx_facet.size)

    return subgrid, facet, approx_subgrid, approx_facet


def main(to_plot=True, fig_name=None, use_dask=False, dask_option="array"):
    """
    :param to_plot: run plotting?
    :param fig_name: If given, figures will be saved with this prefix into PNG files.
                     If to_plot is set to False, fig_name doesn't have an effect.
    :param use_dask: use dask?
    :param dask_option: Dask optimisation option -- array or delayed
    """

    log.info("== Chosen configuration")
    for n in [
        "W",
        "fov",
        "N",
        "Nx",
        "yB_size",
        "yN_size",
        "yP_size",
        "xA_size",
        "xM_size",
    ]:
        log.info(f"{n} = {TARGET_PARS[n]}")

    log.info("\n== Relative coordinates")
    xN = W / yN_size / 2
    xM = xM_size / 2 / N
    yN = yN_size / 2
    xA = xA_size / 2 / N
    yB = yB_size / 2
    log.info("xN=%g xM=%g yN=%g xNyN=%g xA=%g" % (xN, xM, yN, xN * yN, xA))

    log.info("\n== Derived values")
    xN_size = N * W / yN_size

    # Note from Peter: Note that this (xM_yP_size) is xM_yN_size * yP_size / yN_size.
    # So could replace by yN_size, which would be the more fundamental entity.
    # Generally - if you don't want to carry a structure around with all the derived values,
    # it would probably best just to re-derive these entities from the fundamental sizes when required.
    # I mean, the names basically tell you how to calculate them - x[a]_y[b]_size = x[a]_size * y[b]_size / N
    # ^ Gabi: we will have to deal with the input params and derived values better,
    #         this could be a way of refactoring + keeping them in a class that does the necessary calcs
    xM_yP_size = xM_size * yP_size // N

    xMxN_yP_size = xM_yP_size + int(2 * numpy.ceil(xN_size * yP_size / N / 2))
    assert (xM_size * yN_size) % N == 0

    # same not as above xM_yP_size; N could be replaced xM_size
    xM_yN_size = xM_size * yN_size // N

    xN_yP_size = xMxN_yP_size - xM_yP_size

    log.info(
        f"xN_size={xN_size:.1f} xM_yP_size={xM_yP_size}, xMxN_yP_size={xMxN_yP_size}, xM_yN_size={xM_yN_size}"
    )

    if fov is not None:
        nfacet = int(numpy.ceil(N * fov / yB_size))
        log.info(
            f"{nfacet}x{nfacet} facets for FoV of {fov} ({N * fov / nfacet / yB_size * 100}% efficiency)"
        )

    log.info("\n== Calculate PSWF")
    pswf = calculate_pswf(yN_size, ALPHA, W)

    if to_plot:
        plot_1(pswf, xN, xN_size, yB, yN, N, yN_size, fig_name=fig_name)

    # Calculate actual work terms to use. We need both $n$ and $b$ in image space.
    Fb, Fn, facet_m0_trunc = get_actual_work_terms(
        pswf, xM, xMxN_yP_size, yB_size, yN_size, xM_size, N, yP_size
    )

    if to_plot:
        plot_2(facet_m0_trunc, xM, xMxN_yP_size, yP_size, fig_name=fig_name)

    log.info("\n== Generate layout (factes and subgrids")
    # Layout subgrids + facets
    nsubgrid = int(math.ceil(N / xA_size))
    nfacet = int(math.ceil(N / yB_size))
    log.info("%d subgrids, %d facets needed to cover" % (nsubgrid, nfacet))
    subgrid_off = xA_size * numpy.arange(nsubgrid) + Nx
    facet_off = yB_size * numpy.arange(nfacet)

    assert whole(numpy.outer(subgrid_off, facet_off) / N)
    assert whole(facet_off * xM_size / N)

    log.info("\n== Generate A/B masks and subgrid/facet offsets")
    # Determine subgrid/facet offsets and the appropriate A/B masks for cutting them out.
    # We are aiming for full coverage here: Every pixel is part of exactly one subgrid / facet.

    facet_B = generate_mask(N, nfacet, yB_size, facet_off)
    subgrid_A = generate_mask(N, nsubgrid, xA_size, subgrid_off)

    G = numpy.random.rand(N) - 0.5
    dtype = numpy.complex128

    if use_dask and dask_option == "array":
        subgrid, facet, approx_subgrid, approx_facet = _algorithm_with_dask_array(
            G,
            nsubgrid,
            nfacet,
            subgrid_A,
            facet_B,
            subgrid_off,
            facet_off,
            xMxN_yP_size,
            xN_yP_size,
            xM_yP_size,
            xM_yN_size,
            Fb,
            Fn,
            facet_m0_trunc,
            dtype,
        )
<<<<<<< HEAD
        subgrid, facet, approx_subgrid, approx_facet = dask.compute(
            subgrid, facet, approx_subgrid, approx_facet
=======
    elif use_dask and dask_option == "delayed":
        subgrid, facet, approx_subgrid, approx_facet = _algorithm_with_dask_delayed(
            G,
            nsubgrid,
            nfacet,
            subgrid_A,
            facet_B,
            subgrid_off,
            facet_off,
            xMxN_yP_size,
            xN_yP_size,
            xM_yP_size,
            xM_yN_size,
            Fb,
            Fn,
            facet_m0_trunc,
            dtype,
>>>>>>> 45b7dd9d
        )

    else:
        subgrid, facet, approx_subgrid, approx_facet = _algorithm_in_serial(
            G,
            nsubgrid,
            nfacet,
            subgrid_A,
            facet_B,
            subgrid_off,
            facet_off,
            xMxN_yP_size,
            xN_yP_size,
            xM_yP_size,
            xM_yN_size,
            Fb,
            Fn,
            facet_m0_trunc,
            dtype,
        )

    calculate_and_plot_errors_subgrid_1d(
        approx_subgrid,
        nsubgrid,
        subgrid,
        xA,
        xA_size,
        N,
        to_plot=to_plot,
        fig_name=fig_name,
    )

    calculate_and_plot_errors_facet_1d(
        approx_facet,
        facet,
        nfacet,
        xA,
        xM,
        yB,
        yB_size,
        to_plot=to_plot,
        fig_name=fig_name,
    )

    return subgrid, facet, approx_subgrid, approx_facet


if __name__ == "__main__":

    client, current_env_var = set_up_dask()
    with performance_report(filename="dask-report.html"):
        main(to_plot=False)
    tear_down_dask(client, current_env_var)

    # all above needs commenting and this uncommenting if want to run it without dask
    # main(to_plot=False)<|MERGE_RESOLUTION|>--- conflicted
+++ resolved
@@ -2,7 +2,8 @@
 # coding: utf-8
 import logging
 import math
-import dask
+import os
+
 import numpy
 import sys
 import dask
@@ -27,7 +28,6 @@
     make_subgrid_and_facet_dask_array,
     reconstruct_subgrid_1d_dask_array,
     reconstruct_facet_1d_dask_array,
-    fft,
 )
 from src.fourier_transform.utils import (
     whole,
@@ -309,12 +309,8 @@
         yB_size,
         facet_B,
         facet_off,
-<<<<<<< HEAD
         dims=1,
-=======
-        1,
         use_dask=False,
->>>>>>> 45b7dd9d
     )
 
     # ==============================================
@@ -403,6 +399,8 @@
     :param use_dask: use dask?
     :param dask_option: Dask optimisation option -- array or delayed
     """
+
+    use_dask = os.getenv("USE_DASK", False) == "True"
 
     log.info("== Chosen configuration")
     for n in [
@@ -509,10 +507,10 @@
             facet_m0_trunc,
             dtype,
         )
-<<<<<<< HEAD
         subgrid, facet, approx_subgrid, approx_facet = dask.compute(
             subgrid, facet, approx_subgrid, approx_facet
-=======
+        )
+
     elif use_dask and dask_option == "delayed":
         subgrid, facet, approx_subgrid, approx_facet = _algorithm_with_dask_delayed(
             G,
@@ -530,7 +528,6 @@
             Fn,
             facet_m0_trunc,
             dtype,
->>>>>>> 45b7dd9d
         )
 
     else:
