# pylint: disable=redefined-outer-name
"""
End-to-end and integration tests.
"""

import itertools
import logging
import os
import shutil
from unittest.mock import call, patch

import dask
import h5py
import numpy
import pytest
from numpy.testing import assert_array_almost_equal

from src.fourier_transform.algorithm_parameters import (
    BaseArrays,
    StreamingDistributedFFT,
)
from src.fourier_transform.dask_wrapper import set_up_dask, tear_down_dask
from src.fourier_transform.fourier_algorithm import (
    fft,
    ifft,
    make_subgrid_and_facet,
)
from src.fourier_transform_dask import (
    cli_parser,
    facet_to_subgrid_2d_method_1,
    facet_to_subgrid_2d_method_2,
    facet_to_subgrid_2d_method_3,
    main,
    run_distributed_fft,
    subgrid_to_facet_algorithm,
)
from tests.test_reference_data.ref_data_2d import (
    EXPECTED_FACET_2D,
    EXPECTED_NONZERO_APPROX_FACET_2D,
    EXPECTED_NONZERO_SUBGRID_2D,
)

log = logging.getLogger("fourier-logger")
log.setLevel(logging.WARNING)

TEST_PARAMS = {
    "W": 13.25,
    "fov": 0.75,
    "N": 1024,
    "Nx": 4,
    "yB_size": 256,
    "yN_size": 320,
    "yP_size": 512,
    "xA_size": 188,
    "xM_size": 256,
}


def _check_difference(calculated, original, size):
    err_mean = 0
    err_mean_img = 0
    for i0, i1 in itertools.product(range(size), range(size)):
        err_mean += (
            numpy.abs(calculated[i0, i1] - original[i0, i1]) ** 2 / size**2
        )
        err_mean_img += (
            numpy.abs(
                fft(fft(calculated[i0, i1] - original[i0, i1], axis=0), axis=1)
            )
            ** 2
            / size**2
        )
    return err_mean, err_mean_img


@pytest.fixture(scope="module")
def target_distr_fft():
    """
    Pytest fixture for instantiated SparseFourierTransform
    """
    return StreamingDistributedFFT(**TEST_PARAMS)


@pytest.fixture(scope="module")
def base_arrays():
    """
    Pytest fixture for instantiated SparseFourierTransform
    """
    return BaseArrays(**TEST_PARAMS)


@pytest.fixture(scope="module")
def subgrid_and_facet(target_distr_fft, base_arrays):
    """
    Pytest fixture for generating subgrid and facet array for tests
    """
    fg = numpy.zeros((target_distr_fft.N, target_distr_fft.N))
    fg[252, 252] = 1
    g = ifft(ifft(fg, axis=0), axis=1)

    subgrid, facet = make_subgrid_and_facet(
        g,
        fg,
        base_arrays,
        dims=2,
        use_dask=False,
    )
    return subgrid, facet


@pytest.mark.parametrize(
    "args, expected_config_key",
    [
        ([], "1k[1]-512-256"),
        (["--swift_config", "3k[1]-n1536-512"], "3k[1]-n1536-512"),
        (
            ["--swift_config", "1k[1]-512-256,3k[1]-n1536-512"],
            "1k[1]-512-256,3k[1]-n1536-512",
        ),
    ],
)
def test_cli_parser(args, expected_config_key):
    """
    cli_parser correctly parses command line arguments
    and uses defaults.
    """
    parser = cli_parser()
    result = parser.parse_args(args)
    assert result.swift_config == expected_config_key


def test_main_wrong_arg():
    """
    main raises KeyError with correct message,
    when the wrong swift_config key is provided.
    """
    parser = cli_parser()
    args = parser.parse_args(
        ["--swift_config", "1k[1]-512-256,non-existent-key"]
    )
    expected_message = (
        "Provided argument (non-existent-key) does not match any "
        "swift configuration keys. Please consult src/swift_configs.py "
        "for available options."
    )

    with pytest.raises(KeyError) as error_string:
        main(args)

    # the following is how we can get the error message out of the information
    assert str(error_string.value) == f"'{expected_message}'"


@pytest.mark.parametrize("use_dask", [False, True])
def test_end_to_end_2d_dask(use_dask):
    """
    Test that the 2d algorithm produces the same results
    with and without dask.

    TODO: we need to finish this test
        (implement the approx_subgrid tests of it)
    """
    # Fixing seed of numpy random
    numpy.random.seed(123456789)

    base_arrays_class = BaseArrays(**TEST_PARAMS)

    # We need to call scipy.special.pro_ang1 function before setting up Dask
    # context. Detailed information could be found at Jira ORC-1214
    _ = base_arrays_class.pswf

    if use_dask:
        client = set_up_dask()
    else:
        client = None

    (  # pylint: disable=unused-variable
        result_subgrid,
        result_facet,
        result_approx_subgrid,
        result_approx_facet,
    ) = run_distributed_fft(
        base_arrays_class,
        TEST_PARAMS,
        to_plot=False,
        use_dask=use_dask,
        client=client,
    )

    # check array shapes
    assert result_subgrid.shape == (6, 6, 188, 188)
    assert result_facet.shape == (4, 4, 256, 256)
    assert result_approx_facet.shape == result_facet.shape

    # check array values
    result_subgrid_sliced = result_subgrid[:50, :50, :50, :50]
    result_subgrid_sliced_nonzero = result_subgrid_sliced[
        numpy.where(result_subgrid_sliced != 0)
    ]
    assert_array_almost_equal(
        result_subgrid_sliced_nonzero,
        EXPECTED_NONZERO_SUBGRID_2D,
        decimal=9,
    )

    assert_array_almost_equal(
        result_facet[numpy.where(result_facet != 0)].round(8),
        EXPECTED_FACET_2D,
        decimal=4,
    )

    result_approx_facet_sliced = result_approx_facet[:50, :50, :50, :50]
    result_approx_facet_sliced_nonzero = result_approx_facet_sliced[
        numpy.where(result_approx_facet_sliced != 0)
    ]
    assert_array_almost_equal(
        result_approx_facet_sliced_nonzero.round(8),
        EXPECTED_NONZERO_APPROX_FACET_2D,
        decimal=4,
    )

    # TODO: we need to finish this test
    #  (implement the approx_subgrid tests of it)

    if use_dask:
        tear_down_dask(client)


# pylint: disable=too-many-locals
@pytest.mark.parametrize("use_hdf5", [True])
def test_end_to_end_2d_dask_hdf5(use_hdf5):
    """
    Test that the 2d algorithm produces the same results with dask and hdf5.
    """
    # Fixing seed of numpy random
    numpy.random.seed(123456789)

    base_arrays_class = BaseArrays(**TEST_PARAMS)

    # We need to call scipy.special.pro_ang1 function before setting up Dask
    # context. Detailed information could be found at Jira ORC-1214
    _ = base_arrays_class.pswf

    client = set_up_dask()

    prefix = "tmpdata/"
    g_file = "G.hdf5"
    fg_file = "FG.hdf5"
    approx_g_file = "approx_G.hdf5"
    approx_fg_file = "approx_FG.hdf5"

    if not os.path.exists(prefix):
        os.makedirs(prefix)
    else:
        shutil.rmtree(prefix)
        os.makedirs(prefix)

    (  # pylint: disable=unused-variable
        G_2_file,
        FG_2_file,
        approx_G_2_file,
        approx_FG_2_file,
    ) = run_distributed_fft(
<<<<<<< HEAD
=======
        base_arrays_class,
>>>>>>> b3c9c8b2
        TEST_PARAMS,
        to_plot=False,
        use_dask=True,
        client=client,
        use_hdf5=use_hdf5,
        G_2_file=prefix + g_file,
        FG_2_file=prefix + fg_file,
        approx_G_2_file=prefix + approx_g_file,
        approx_FG_2_file=prefix + approx_fg_file,
    )
    tear_down_dask(client)

    # compare hdf5
    with h5py.File(G_2_file, "r") as f:
        G = numpy.array(f["G_data"])
    with h5py.File(approx_G_2_file, "r") as f:
        AG = numpy.array(f["G_data"])
    with h5py.File(FG_2_file, "r") as f:
        FG = numpy.array(f["FG_data"])
    with h5py.File(approx_FG_2_file, "r") as f:
        AFG = numpy.array(f["FG_data"])

    # clean up
    if os.path.exists(prefix):
        shutil.rmtree(prefix)

    error_G = numpy.std(numpy.abs(G - AG))
    assert numpy.isclose(error_G, 2.3803543255644684e-08)

    error_FG = numpy.std(numpy.abs(FG - AFG))
    assert numpy.isclose(error_FG, 4.8362811108879716e-05)


# this test does not seem to work with the gitlab-ci;
@pytest.mark.skip
@pytest.mark.parametrize("use_dask", [False, True])
def test_end_to_end_2d_dask_logging(use_dask):
    """
    Test that the logged information matches the
    expected listed in test_reference_data/reference_data/README.md

    Reference/expected values generated with numpy.random.seed(123456789)
    """
    # Fixing seed of numpy random
    numpy.random.seed(123456789)

    base_arrays_class = BaseArrays(**TEST_PARAMS)
    _ = base_arrays_class.pswf

    if use_dask:
        client = set_up_dask()
    else:
        client = None

    # the values in this test slightly changed (10-5 - 10-10)
    # could this be because originally numpy.fft2 was used for the 2d version?
    expected_log_calls = [
        call("6 subgrids, 4 facets needed to cover"),
        call("%s x %s subgrids %s x %s facets", 6, 6, 4, 4),
        call("Mean grid absolute: %s", 0.25238145108445126),
        # facet to subgrid
        call(
            "RMSE: %s (image: %s)",
            3.635118091200949e-08,
            6.834022011457784e-06,
        ),
        call(
            "RMSE: %s (image: %s)",
            1.8993993540584405e-17,
            3.5708707856298686e-15,
        ),
        # subgrid to facet - not yet added to tested code
        call(
            "RMSE: %s (image: %s)",
            1.906652955419094e-07,
            4.881031565872881e-05,
        ),
        call(
            "RMSE: %s (image: %s)",
            3.1048926297115777e-13,
            7.948525132061639e-11,
        ),
    ]

    with patch("logging.Logger.info") as mock_log:
        run_distributed_fft(
<<<<<<< HEAD
=======
            base_arrays_class,
>>>>>>> b3c9c8b2
            TEST_PARAMS,
            to_plot=False,
            use_dask=use_dask,
            client=client,
        )
        for log_call in expected_log_calls:
            assert log_call in mock_log.call_args_list

    if use_dask:
        tear_down_dask(client)


@pytest.mark.parametrize(
    "use_dask, tested_function",
    [
        (False, facet_to_subgrid_2d_method_1),
        (False, facet_to_subgrid_2d_method_2),
        (False, facet_to_subgrid_2d_method_3),
        (True, facet_to_subgrid_2d_method_1),
        (True, facet_to_subgrid_2d_method_2),
        (True, facet_to_subgrid_2d_method_3),
    ],
)
def test_facet_to_subgrid_methods(
    use_dask, tested_function, target_distr_fft, base_arrays, subgrid_and_facet
):
    """
    Integration test for facet->subgrid algorithm.
    Three versions are provided (see their docstrings), but they
    all do the same, just iterate in a different order.

    Here, we test all, both with and without Dask.
    The input facet array is always the same.

    We check that the difference between the original subgrid array
    and the output approximate subgrid array (result) is negligible.
    """
    if use_dask:
        client = set_up_dask()

    subgrid, facet = subgrid_and_facet[0], subgrid_and_facet[1]

    result = tested_function(
        facet, target_distr_fft, base_arrays, use_dask=use_dask
    )
    if use_dask:
        result = dask.compute(result, sync=True)[0]
        result = numpy.array(result)

    assert result.shape == subgrid.shape

    numpy.testing.assert_array_almost_equal(
        abs(result), abs(subgrid), decimal=15
    )

    error_mean, error_mean_img = _check_difference(
        result, subgrid, target_distr_fft.nsubgrid
    )
    assert (error_mean < 1e-16).all()
    assert (error_mean_img < 1e-16).all()

    if use_dask:
        tear_down_dask(client)


@pytest.mark.parametrize(
    "use_dask,tested_function",
    [
        (False, subgrid_to_facet_algorithm),
        (True, subgrid_to_facet_algorithm),
    ],
)
def test_subgrid_to_facet(
    use_dask, tested_function, target_distr_fft, base_arrays, subgrid_and_facet
):
    """
    Integration test for subgrid->facet algorithm.

    We check that the difference between the original facet array
    and the output approximate facet array (result) is negligible.

    Due to precision errors, the two arrays (result and facet)
    will only be equal to a precision of 1e-7 (<1e-8).
    TODO: need to investigate if above is true, and why is the
      other direction much more precise!
    """
    if use_dask:
        client = set_up_dask()

    subgrid, facet = subgrid_and_facet[0], subgrid_and_facet[1]

    result = tested_function(
        subgrid, target_distr_fft, base_arrays, use_dask=use_dask
    )

    if use_dask:
        result = dask.compute(result, sync=True)[0]
        result = numpy.array(result)

    assert result.shape == facet.shape

    numpy.testing.assert_array_almost_equal(abs(result), abs(facet), decimal=7)

    error_mean, error_mean_img = _check_difference(
        result, facet, target_distr_fft.nfacet
    )
    assert (error_mean < 1e-14).all()
    assert (error_mean_img < 1e-14).all()

    if use_dask:
        tear_down_dask(client)<|MERGE_RESOLUTION|>--- conflicted
+++ resolved
@@ -1,4 +1,4 @@
-# pylint: disable=redefined-outer-name
+# pylint: disable=redefined-outer-name, unused-variable
 """
 End-to-end and integration tests.
 """
@@ -180,7 +180,6 @@
         result_approx_subgrid,
         result_approx_facet,
     ) = run_distributed_fft(
-        base_arrays_class,
         TEST_PARAMS,
         to_plot=False,
         use_dask=use_dask,
@@ -235,12 +234,6 @@
     # Fixing seed of numpy random
     numpy.random.seed(123456789)
 
-    base_arrays_class = BaseArrays(**TEST_PARAMS)
-
-    # We need to call scipy.special.pro_ang1 function before setting up Dask
-    # context. Detailed information could be found at Jira ORC-1214
-    _ = base_arrays_class.pswf
-
     client = set_up_dask()
 
     prefix = "tmpdata/"
@@ -255,16 +248,12 @@
         shutil.rmtree(prefix)
         os.makedirs(prefix)
 
-    (  # pylint: disable=unused-variable
+    (
         G_2_file,
         FG_2_file,
         approx_G_2_file,
         approx_FG_2_file,
     ) = run_distributed_fft(
-<<<<<<< HEAD
-=======
-        base_arrays_class,
->>>>>>> b3c9c8b2
         TEST_PARAMS,
         to_plot=False,
         use_dask=True,
@@ -351,10 +340,6 @@
 
     with patch("logging.Logger.info") as mock_log:
         run_distributed_fft(
-<<<<<<< HEAD
-=======
-            base_arrays_class,
->>>>>>> b3c9c8b2
             TEST_PARAMS,
             to_plot=False,
             use_dask=use_dask,
