--- conflicted
+++ resolved
@@ -1,13 +1,6 @@
 
 [tool.poetry]
 name = "ska-sdp-exec-swiftly"
-<<<<<<< HEAD
-version = "0.0.0"
-description = "SKA SDP SwiFTly Distributed Fourier Transform"
-authors = ["SKA SDP Developers"]
-license = "BSD-3-Clause"
-repository = "https://gitlab.com/ska-telescope/sdp/ska-sdp-exec-swiftly"
-=======
 version = "1.0.0"
 description = "SKA SDP streaming widefield Fourier transforms for radio astronomy"
 authors = ["SKA SDP Developers"]
@@ -22,7 +15,6 @@
 name = "ska"
 url = "https://artefact.skao.int/repository/pypi-internal/simple"
 priority = "primary"
->>>>>>> 41a18c3a
 
 [tool.poetry.dependencies]
 python = "^3.10"
